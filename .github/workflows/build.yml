--- conflicted
+++ resolved
@@ -66,47 +66,32 @@
         cmake --build cmake-build
         cmake --install cmake-build
 
-    - name: Restore cached LEGO(c) binaries
-      id: cache-lego-binaries
+    - name: Restore cached original binaries
+      id: cache-original-binaries
       uses: actions/cache/restore@v3
       with:
-        path: lego-binaries
-        key: lego-binaries
+        path: legobin
+        key: legobin
 
-    - name: Download LEGO(c) island binares
-      if: ${{ !steps.cache-lego-binaries.outputs.cache-hit }}
+    - name: Download original island binares
+      if: ${{ !steps.cache-original-binaries.outputs.cache-hit }}
       run: |
-        C:\msys64\usr\bin\wget.exe https://legoisland.org/download/ISLE.EXE --directory-prefix=lego-binaries
-        C:\msys64\usr\bin\wget.exe https://legoisland.org/download/LEGO1.DLL --directory-prefix=lego-binaries
+        C:\msys64\usr\bin\wget.exe https://legoisland.org/download/ISLE.EXE --directory-prefix=legobin
+        C:\msys64\usr\bin\wget.exe https://legoisland.org/download/LEGO1.DLL --directory-prefix=legobin
 
-    - name: Cache LEGO(c) binaries
-      if: ${{ !steps.cache-lego-binaries.outputs.cache-hit }}
+    - name: Cache original binaries
+      if: ${{ !steps.cache-original-binaries.outputs.cache-hit }}
       uses: actions/cache/save@v3
       with:
-        path: lego-binaries
-        key: lego-binaries
+        path: legobin
+        key: legobin
 
     - name: Summarize Accuracy
       shell: bash
       run: |
-<<<<<<< HEAD
         pip install -r tools/reccmp/requirements.txt
-        python3 tools/reccmp/reccmp.py -H ISLEPROGRESS.HTML lego-binaries/ISLE.EXE Release/ISLE.EXE Release/ISLE.PDB .
-        python3 tools/reccmp/reccmp.py -H LEGO1PROGRESS.HTML lego-binaries/LEGO1.DLL Release/LEGO1.DLL Release/LEGO1.PDB .
-
-    - name: Summarize Accuracy (CMake)
-      shell: cmd
-      run: |
-        python3 tools/reccmp/reccmp.py -H cmake-files/ISLEPROGRESS.HTML lego-binaries/ISLE.EXE cmake-files/ISLE.EXE cmake-files/ISLE.PDB .
-        python3 tools/reccmp/reccmp.py -H cmake-files/LEGO1PROGRESS.HTML lego-binaries/LEGO1.DLL cmake-files/LEGO1.DLL cmake-files/LEGO1.PDB .
-
-=======
-        curl -fLOSs https://legoisland.org/download/ISLE.EXE
-        curl -fLOSs https://legoisland.org/download/LEGO1.DLL
-        pip install capstone
-        pip install colorama
-        python3 tools/reccmp/reccmp.py -S ISLEPROGRESS.SVG --svg-icon tools/reccmp/isle.png -H ISLEPROGRESS.HTML ISLE.EXE Release/ISLE.EXE Release/ISLE.PDB . | tee ISLEPROGRESS.TXT
-        python3 tools/reccmp/reccmp.py -S LEGO1PROGRESS.SVG -T 1929 --svg-icon tools/reccmp/lego1.png -H LEGO1PROGRESS.HTML LEGO1.DLL Release/LEGO1.DLL Release/LEGO1.PDB . | tee LEGO1PROGRESS.TXT
+        python3 tools/reccmp/reccmp.py -S ISLEPROGRESS.SVG --svg-icon tools/reccmp/isle.png -H ISLEPROGRESS.HTML legobin/ISLE.EXE Release/ISLE.EXE Release/ISLE.PDB . | tee ISLEPROGRESS.TXT
+        python3 tools/reccmp/reccmp.py -S LEGO1PROGRESS.SVG -T 1929 --svg-icon tools/reccmp/lego1.png -H LEGO1PROGRESS.HTML legobin/LEGO1.DLL Release/LEGO1.DLL Release/LEGO1.PDB . | tee LEGO1PROGRESS.TXT
 
     - name: Compare Accuracy With Current Master
       shell: bash
@@ -118,7 +103,6 @@
         diff -u ISLEPROGRESS-OLD.TXT ISLEPROGRESS.TXT || true
         diff -u LEGO1PROGRESS-OLD.TXT LEGO1PROGRESS.TXT || true
       
->>>>>>> aa3dfe18
     - name: Upload Artifact
       uses: actions/upload-artifact@master
       with:
@@ -127,9 +111,6 @@
           Release
           ISLEPROGRESS.HTML
           LEGO1PROGRESS.HTML
-<<<<<<< HEAD
-          cmake-files
-=======
           ISLEPROGRESS.SVG
           LEGO1PROGRESS.SVG
 
@@ -157,5 +138,4 @@
           LEGO1PROGRESS.HTML \
           LEGO1PROGRESS.TXT \
           LEGO1PROGRESS.PNG \
-          LEGO1PROGRESS.SVG
->>>>>>> aa3dfe18
+          LEGO1PROGRESS.SVG