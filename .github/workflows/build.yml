--- conflicted
+++ resolved
@@ -100,117 +100,11 @@
           build/LEGO1.DLL
           build/LEGO1.PDB
 
-<<<<<<< HEAD
-  build-with-entropy:
-    name: 'MSVC 4.20 with entropy'
-    needs: [fetch-deps]
-    runs-on: windows-latest
-    strategy:
-      matrix:
-        instance: [0, 1, 2, 3, 4, 5, 6, 7, 8, 9,
-                   10, 11, 12, 13, 14, 15, 16, 17, 18, 19,
-                   20, 21, 22, 23, 24, 25, 26, 27, 28, 29,
-                   30, 31, 32, 33, 34, 35, 36, 37, 38, 39,
-                   40, 41, 42, 43, 44, 45, 46, 47, 48, 49,
-                   50, 51, 52, 53, 54, 55, 56, 57, 58, 59,
-                   60, 61, 62, 63, 64, 65, 66, 67, 68, 69,
-                   70, 71, 72, 73, 74, 75, 76, 77, 78, 79,
-                   80, 81, 82, 83, 84, 85, 86, 87, 88, 89,
-                   90, 91, 92, 93, 94, 95, 96, 97, 98, 99]
-
-    steps:
-    - uses: actions/checkout@v4
-
-    - uses: actions/setup-python@v5
-      with:
-        python-version: '3.12'
-
-    - uses: actions/checkout@v4
-      with:
-        repository: itsmattkc/msvc420
-        path: msvc420
-
-    - name: Setup cmake
-      uses: jwlawson/actions-setup-cmake@v2
-      with:
-        # Use minimum supported version
-        cmake-version: '3.15.x'
-
-    - name: Patch MSVC 4.2
-      run: |
-        tools/patch_c2.py msvc420/bin/C2.EXE
-
-    - name: Generate Entropy
-      shell: bash
-      run: |
-        # Get the first 8 characters of the SHA (enough for a decent seed)
-        SHA_PREFIX=$(echo "${{ github.sha }}" | cut -c 1-8)
-        ENTROPY_SEED=$((16#$SHA_PREFIX + ${{ matrix.instance }}))
-
-        echo "Using seed: $ENTROPY_SEED"
-        python3 tools/entropy.py $ENTROPY_SEED > entropy.h
-
-    - name: Build
-      shell: cmd
-      run: |
-        call .\msvc420\bin\VCVARS32.BAT x86
-        cmake -B build -DCMAKE_BUILD_TYPE=RelWithDebInfo -DISLE_INCLUDE_ENTROPY=ON -G "NMake Makefiles"
-        cmake --build build
-
-    - name: Restore cached original binaries
-      id: cache-original-binaries
-      uses: actions/cache/restore@v4
-      with:
-        enableCrossOsArchive: true
-        path: legobin
-        key: legobin
-        
-    - name: Install python packages
-      shell: bash
-      run: |
-        pip install -r tools/requirements.txt
-  
-    - name: Detect binaries
-      run: |
-        reccmp-project detect --what original   --search-path legobin
-        reccmp-project detect --what recompiled --search-path build
-
-    - name: Summarize Accuracy
-      shell: bash
-      run: |
-        reccmp-reccmp --target CONFIG --json CONFIGPROGRESS.json
-        reccmp-reccmp --target ISLE --json ISLEPROGRESS.json
-        reccmp-reccmp --target LEGO1 --json LEGO1PROGRESS.json
-
-    - name: Upload Artifact
-      uses: actions/upload-artifact@main
-      with:
-        name: Win32-Entropy-${{ matrix.instance }}
-        path: |
-          CONFIGPROGRESS.json
-          ISLEPROGRESS.json
-          LEGO1PROGRESS.json
-
-  merge-entropy-artifacts:
-    name: 'Merge entropy artifacts'
-    runs-on: ubuntu-latest
-    needs: build-with-entropy
-    steps:
-      - name: Merge Artifacts
-        uses: actions/upload-artifact/merge@v4
-        with:
-          name: Win32-Entropy
-          pattern: Win32-Entropy-*
-          separate-directories: true
-          
-  compare:
-    name: Compare with master
-    needs: [build, merge-entropy-artifacts, fetch-deps]
-=======
+
   verify:
     name: Verify decomp
     needs: [build, fetch-deps]
->>>>>>> fbf71990
+
     runs-on: windows-latest
     steps:
     - uses: actions/checkout@main
