--- conflicted
+++ resolved
@@ -1,9 +1,6 @@
 #include "mxmediamanager.h"
 #include "mxautolocker.h"
-<<<<<<< HEAD
 #include "mxpresenter.h"
-=======
->>>>>>> 253538fe
 #include "decomp.h"
 
 DECOMP_SIZE_ASSERT(MxMediaManager, 0x2c);
@@ -20,17 +17,18 @@
 MxMediaManager::~MxMediaManager()
 {
   Destroy();
+  Destroy();
 }
 
 // OFFSET: LEGO1 0x100b85d0
 MxResult MxMediaManager::Init()
 {
   this->m_presenters = NULL;
+  this->m_presenters = NULL;
   this->m_thread = NULL;
   return SUCCESS;
 }
 
-<<<<<<< HEAD
 // OFFSET: LEGO1 0x100b8790 STUB
 MxResult MxMediaManager::Tickle()
 {
@@ -55,11 +53,6 @@
 // OFFSET: LEGO1 0x100b8710
 void MxMediaManager::Destroy()
 {
-=======
-// OFFSET: LEGO1 0x100b8710
-void MxMediaManager::Destroy()
-{
->>>>>>> 253538fe
   MxAutoLocker lock(&this->m_criticalSection);
 
   if (this->m_presenters)
@@ -68,7 +61,6 @@
   Init();
 }
 
-<<<<<<< HEAD
 // OFFSET: LEGO1 0x100b88c0
 void MxMediaManager::AddPresenter(MxPresenter &p_presenter)
 {
@@ -96,25 +88,4 @@
 
   while (cursor.Next(presenter))
     presenter->EndAction();
-=======
-// OFFSET: LEGO1 0x100b8790 STUB
-MxResult MxMediaManager::Tickle()
-{
-  return SUCCESS;
-}
-
-// OFFSET: LEGO1 0x100b85e0
-MxResult MxMediaManager::InitPresenters()
-{
-  MxAutoLocker lock(&this->m_criticalSection);
-
-  this->m_presenters = new MxPresenterList;
-
-  if (!this->m_presenters) {
-    this->Destroy();
-    return FAILURE;
-  }
-
-  return SUCCESS;
->>>>>>> 253538fe
 }