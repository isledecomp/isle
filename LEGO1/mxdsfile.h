#ifndef MXDSFILE_H
#define MXDSFILE_H

<<<<<<< HEAD
#include "mxdssource.h"

class MxDSFile : public MxDSSource
{
public:
  __declspec(dllexport) MxDSFile(const char *,unsigned long);
  __declspec(dllexport) virtual ~MxDSFile(); // vtable+0x0
  __declspec(dllexport) virtual long Open(unsigned long); // vtable+0x14
  __declspec(dllexport) virtual long Close(); // vtable+0x18
  __declspec(dllexport) virtual long Read(unsigned char *,unsigned long); // vtable+0x20
  __declspec(dllexport) virtual long Seek(long,int); // vtable+0x24
  __declspec(dllexport) virtual unsigned long GetBufferSize(); // vtable+0x28
  __declspec(dllexport) virtual unsigned long GetStreamBuffersNum();  // vtable+0x2c
=======
#include "mxcore.h"
#include "mxstring.h"
#include "mxioinfo.h"
#include "mxdssource.h"
class MxDSFile : public MxDSSource
{
public:
  __declspec(dllexport) MxDSFile(const char *filename, unsigned long skipReadingChunks);
  __declspec(dllexport) virtual ~MxDSFile();
  __declspec(dllexport) virtual long Open(unsigned long);
  __declspec(dllexport) virtual long Close();
  __declspec(dllexport) virtual long Read(unsigned char *,unsigned long);
  __declspec(dllexport) virtual long Seek(long,int);
  __declspec(dllexport) virtual unsigned long GetBufferSize();
  __declspec(dllexport) virtual unsigned long GetStreamBuffersNum();

>>>>>>> f7c84d71
private:
  long ReadChunks();
  struct ChunkHeader {
    ChunkHeader()
      : majorVersion(0)
      , minorVersion(0)
      , bufferSize(0)
      , streamBuffersNum(0)
    {}

    unsigned short majorVersion;
    unsigned short minorVersion;
    unsigned long bufferSize;
    short streamBuffersNum;
    short reserved;
  };

  MxString m_filename;
  MXIOINFO m_io;
  ChunkHeader m_header;

  // If false, read chunks immediately on open, otherwise
  // skip reading chunks until ReadChunks is explicitly called.
  unsigned long m_skipReadingChunks;
};

#endif // MXDSFILE_H<|MERGE_RESOLUTION|>--- conflicted
+++ resolved
@@ -1,13 +1,12 @@
 #ifndef MXDSFILE_H
 #define MXDSFILE_H
 
-<<<<<<< HEAD
 #include "mxdssource.h"
 
 class MxDSFile : public MxDSSource
 {
 public:
-  __declspec(dllexport) MxDSFile(const char *,unsigned long);
+  __declspec(dllexport) MxDSFile(const char *filename, unsigned long skipReadingChunks);
   __declspec(dllexport) virtual ~MxDSFile(); // vtable+0x0
   __declspec(dllexport) virtual long Open(unsigned long); // vtable+0x14
   __declspec(dllexport) virtual long Close(); // vtable+0x18
@@ -15,24 +14,6 @@
   __declspec(dllexport) virtual long Seek(long,int); // vtable+0x24
   __declspec(dllexport) virtual unsigned long GetBufferSize(); // vtable+0x28
   __declspec(dllexport) virtual unsigned long GetStreamBuffersNum();  // vtable+0x2c
-=======
-#include "mxcore.h"
-#include "mxstring.h"
-#include "mxioinfo.h"
-#include "mxdssource.h"
-class MxDSFile : public MxDSSource
-{
-public:
-  __declspec(dllexport) MxDSFile(const char *filename, unsigned long skipReadingChunks);
-  __declspec(dllexport) virtual ~MxDSFile();
-  __declspec(dllexport) virtual long Open(unsigned long);
-  __declspec(dllexport) virtual long Close();
-  __declspec(dllexport) virtual long Read(unsigned char *,unsigned long);
-  __declspec(dllexport) virtual long Seek(long,int);
-  __declspec(dllexport) virtual unsigned long GetBufferSize();
-  __declspec(dllexport) virtual unsigned long GetStreamBuffersNum();
-
->>>>>>> f7c84d71
 private:
   long ReadChunks();
   struct ChunkHeader {
