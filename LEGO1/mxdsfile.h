#ifndef MXDSFILE_H
#define MXDSFILE_H

#include "mxdssource.h"
#include "mxioinfo.h"
#include "mxstring.h"
#include "mxtypes.h"

// VTABLE 0x100dc890
class MxDSFile : public MxDSSource {
public:
<<<<<<< HEAD
  __declspec(dllexport) MxDSFile(const char *filename, MxULong skipReadingChunks);
  __declspec(dllexport) virtual ~MxDSFile(); // vtable+0x0

  // OFFSET: LEGO1 0x100c0120
  inline virtual const char *ClassName() const override // vtable+0x0c
  {
    // 0x10102594
    return "MxDSFile";
  }

  // OFFSET: LEGO1 0x100c0130
  inline virtual MxBool IsA(const char *name) const override // vtable+0x10
  {
    return !strcmp(name, MxDSFile::ClassName()) || MxDSSource::IsA(name);
  }

  __declspec(dllexport) virtual MxLong Open(MxULong); // vtable+0x14
  __declspec(dllexport) virtual MxLong Close(); // vtable+0x18
  __declspec(dllexport) virtual MxResult Read(unsigned char *,MxULong); // vtable+0x20
  __declspec(dllexport) virtual MxLong Seek(MxLong,int); // vtable+0x24
  __declspec(dllexport) virtual MxULong GetBufferSize(); // vtable+0x28
  __declspec(dllexport) virtual MxULong GetStreamBuffersNum();  // vtable+0x2c

  inline void SetFileName(MxString p_filename) { m_filename = p_filename; }
=======
	__declspec(dllexport) MxDSFile(const char* filename, MxULong skipReadingChunks);
	__declspec(dllexport) virtual ~MxDSFile(); // vtable+0x0

	// OFFSET: LEGO1 0x100c0120
	inline virtual const char* ClassName() const override // vtable+0x0c
	{
		// 0x10102594
		return "MxDSFile";
	}

	// OFFSET: LEGO1 0x100c0130
	inline virtual MxBool IsA(const char* name) const override // vtable+0x10
	{
		return !strcmp(name, MxDSFile::ClassName()) || MxDSSource::IsA(name);
	}

	__declspec(dllexport) virtual MxLong Open(MxULong);                   // vtable+0x14
	__declspec(dllexport) virtual MxLong Close();                         // vtable+0x18
	__declspec(dllexport) virtual MxResult Read(unsigned char*, MxULong); // vtable+0x20
	__declspec(dllexport) virtual MxLong Seek(MxLong, int);               // vtable+0x24
	__declspec(dllexport) virtual MxULong GetBufferSize();                // vtable+0x28
	__declspec(dllexport) virtual MxULong GetStreamBuffersNum();          // vtable+0x2c
>>>>>>> 153f4a87
private:
	MxLong ReadChunks();
	struct ChunkHeader {
		ChunkHeader() : majorVersion(0), minorVersion(0), bufferSize(0), streamBuffersNum(0) {}

		MxU16 majorVersion;
		MxU16 minorVersion;
		MxULong bufferSize;
		MxS16 streamBuffersNum;
		MxS16 reserved;
	};

	MxString m_filename;
	MXIOINFO m_io;
	ChunkHeader m_header;

	// If false, read chunks immediately on open, otherwise
	// skip reading chunks until ReadChunks is explicitly called.
	MxULong m_skipReadingChunks;
};

#endif // MXDSFILE_H<|MERGE_RESOLUTION|>--- conflicted
+++ resolved
@@ -9,32 +9,6 @@
 // VTABLE 0x100dc890
 class MxDSFile : public MxDSSource {
 public:
-<<<<<<< HEAD
-  __declspec(dllexport) MxDSFile(const char *filename, MxULong skipReadingChunks);
-  __declspec(dllexport) virtual ~MxDSFile(); // vtable+0x0
-
-  // OFFSET: LEGO1 0x100c0120
-  inline virtual const char *ClassName() const override // vtable+0x0c
-  {
-    // 0x10102594
-    return "MxDSFile";
-  }
-
-  // OFFSET: LEGO1 0x100c0130
-  inline virtual MxBool IsA(const char *name) const override // vtable+0x10
-  {
-    return !strcmp(name, MxDSFile::ClassName()) || MxDSSource::IsA(name);
-  }
-
-  __declspec(dllexport) virtual MxLong Open(MxULong); // vtable+0x14
-  __declspec(dllexport) virtual MxLong Close(); // vtable+0x18
-  __declspec(dllexport) virtual MxResult Read(unsigned char *,MxULong); // vtable+0x20
-  __declspec(dllexport) virtual MxLong Seek(MxLong,int); // vtable+0x24
-  __declspec(dllexport) virtual MxULong GetBufferSize(); // vtable+0x28
-  __declspec(dllexport) virtual MxULong GetStreamBuffersNum();  // vtable+0x2c
-
-  inline void SetFileName(MxString p_filename) { m_filename = p_filename; }
-=======
 	__declspec(dllexport) MxDSFile(const char* filename, MxULong skipReadingChunks);
 	__declspec(dllexport) virtual ~MxDSFile(); // vtable+0x0
 
@@ -57,7 +31,9 @@
 	__declspec(dllexport) virtual MxLong Seek(MxLong, int);               // vtable+0x24
 	__declspec(dllexport) virtual MxULong GetBufferSize();                // vtable+0x28
 	__declspec(dllexport) virtual MxULong GetStreamBuffersNum();          // vtable+0x2c
->>>>>>> 153f4a87
+
+	inline void SetFileName(MxString p_filename) { m_filename = p_filename; }
+
 private:
 	MxLong ReadChunks();
 	struct ChunkHeader {
