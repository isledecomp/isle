--- conflicted
+++ resolved
@@ -89,24 +89,6 @@
 template <class T>
 class MxListCursor : public MxCore {
 public:
-<<<<<<< HEAD
-  MxListCursor(MxList<T> *p_list) {
-    m_list = p_list;
-    m_match = NULL;
-  }
-
-  MxBool Find(T p_obj);
-  void Detach();
-  void Destroy();
-  MxBool Next(T& p_obj);
-  MxBool Current(T& p_obj);
-  void Advance();
-  MxBool HasMatch() { return m_match != NULL; }
-  void SetValue(T p_obj);
-  void Head() { m_match = m_list->m_first; }
-  void Reset() { m_match = NULL; }
-  void Prepend(T p_newobj);
-=======
 	MxListCursor(MxList<T>* p_list)
 	{
 		m_list = p_list;
@@ -115,11 +97,15 @@
 
 	MxBool Find(T p_obj);
 	void Detach();
+	void Destroy();
 	MxBool Next(T& p_obj);
+	MxBool Current(T& p_obj);
+	void Advance();
+	MxBool HasMatch() { return m_match != NULL; }
 	void SetValue(T p_obj);
 	void Head() { m_match = m_list->m_first; }
 	void Reset() { m_match = NULL; }
->>>>>>> 10ebdfa6
+	void Prepend(T p_newobj);
 
 private:
 	MxList<T>* m_list;
@@ -236,7 +222,7 @@
 template <class T>
 inline void MxListCursor<T>::Destroy()
 {
-  m_list->m_customDestructor(m_match->GetValue());
+	m_list->m_customDestructor(m_match->GetValue());
 }
 
 template <class T>
@@ -256,19 +242,19 @@
 template <class T>
 inline MxBool MxListCursor<T>::Current(T& p_obj)
 {
-  if (m_match)
-    p_obj = m_match->GetValue();
-
-  return m_match != NULL;
+	if (m_match)
+		p_obj = m_match->GetValue();
+
+	return m_match != NULL;
 }
 
 template <class T>
 inline void MxListCursor<T>::Advance()
 {
-  if (!m_match)
-    m_match = m_list->m_first;
-  else
-    m_match = m_match->m_next;
+	if (!m_match)
+		m_match = m_list->m_first;
+	else
+		m_match = m_match->m_next;
 }
 
 template <class T>
@@ -281,8 +267,8 @@
 template <class T>
 inline void MxListCursor<T>::Prepend(T p_newobj)
 {
-  if (m_match)
-    m_list->_InsertEntry(p_newobj, m_match->m_prev, m_match);
+	if (m_match)
+		m_list->_InsertEntry(p_newobj, m_match->m_prev, m_match);
 }
 
 #endif // MXLIST_H