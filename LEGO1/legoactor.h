#ifndef LEGOACTOR_H
#define LEGOACTOR_H

#include "decomp.h"
#include "legoentity.h"

// VTABLE 0x100d6d68
// SIZE 0x78
class LegoActor : public LegoEntity
{
public:
  // OFFSET: LEGO1 0x1002d210
  inline virtual const char *ClassName() const override // vtable+0x0c
  {
    // 0x100f0124
    return "LegoActor";
  }

  // OFFSET: LEGO1 0x1002d220
  inline virtual MxBool IsA(const char *name) const override // vtable+0x10
  {
    return !strcmp(name, LegoActor::ClassName()) || LegoEntity::IsA(name);
  }

private:
<<<<<<< HEAD
  undefined unk68[0x10];
=======
  undefined unk04_[0x68];
>>>>>>> db2b98c2

};

#endif // LEGOACTOR_H<|MERGE_RESOLUTION|>--- conflicted
+++ resolved
@@ -23,11 +23,7 @@
   }
 
 private:
-<<<<<<< HEAD
   undefined unk68[0x10];
-=======
-  undefined unk04_[0x68];
->>>>>>> db2b98c2
 
 };
 
