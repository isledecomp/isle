--- conflicted
+++ resolved
@@ -12,8 +12,7 @@
   __declspec(dllexport) void SetObjectName(const char *p_objectName);
 
   MxDSObject();
-<<<<<<< HEAD
-  virtual ~MxDSObject();
+  virtual ~MxDSObject() override;
 
   MxDSObject &operator=(MxDSObject &p_dsObject);
   void CopyFrom(MxDSObject &p_dsObject);
@@ -29,22 +28,6 @@
   virtual void Parse(char **p_source, unsigned short p_unk24); // vtable+1c;
 
   void SetSourceName(const char *p_sourceName);
-=======
-  virtual ~MxDSObject() override;
-
-  // OFFSET: LEGO1 0x100bf730
-  inline virtual const char *ClassName() const override // vtable+0x0c
-  {
-    // 0x10101400
-    return "MxDSObject";
-  }
-
-  // OFFSET: LEGO1 0x100bf740
-  inline virtual MxBool IsA(const char *name) const override // vtable+0x10
-  {
-    return !strcmp(name, MxDSObject::ClassName()) || MxCore::IsA(name);
-  }
->>>>>>> 07912eb0
 
   inline const MxAtomId& GetAtomId() { return this->m_atomId; }
   inline int GetUnknown1c() { return this->m_unk1c; }
