--- conflicted
+++ resolved
@@ -2,10 +2,7 @@
 #include "mxautolocker.h"
 #include "mxcore.h"
 #include "mxnotificationmanager.h"
-#include "mxparam.h"
-#include "mxtypes.h"
 
-<<<<<<< HEAD
 // OFFSET: LEGO1 0x100ac320 TEMPLATE
 // list<unsigned int,allocator<unsigned int> >::~list<unsigned int,allocator<unsigned int> >
 
@@ -18,37 +15,6 @@
 }
 
 // OFFSET: LEGO1 0x100ac450 STUB
-=======
-#include "compat.h"
-#include "decomp.h"
-
-DECOMP_SIZE_ASSERT(MxNotification, 0x8);
-DECOMP_SIZE_ASSERT(MxNotificationManager, 0x40);
-
-// OFFSET: LEGO1 0x100ac220
-MxNotification::MxNotification(MxCore *p_target, MxParam *p_param)
-{
-  m_target = p_target;
-  m_param = p_param->Clone();
-}
-
-// OFFSET: LEGO1 0x100ac240
-MxNotification::~MxNotification()
-{
-  delete m_param;
-}
-
-// OFFSET: LEGO1 0x100ac250
-MxNotificationManager::MxNotificationManager() : MxCore(), m_lock(), m_listenerIds()
-{
-  m_unk2c = 0;
-  m_queue = NULL;
-  m_active = TRUE;
-  m_sendList = NULL;
-}
-
-// OFFSET: LEGO1 0x100ac450
->>>>>>> 574a9dc6
 MxNotificationManager::~MxNotificationManager()
 {
   MxAutoLocker lock(&m_lock);
@@ -85,116 +51,10 @@
   }
 }
 
-// OFFSET: LEGO1 0x100ac600
-MxResult MxNotificationManager::Create(MxS32 p_unk1, MxS32 p_unk2)
+// OFFSET: LEGO1 0x100ac800 STUB
+MxLong MxNotificationManager::Tickle()
 {
-  MxResult result = SUCCESS;
-  m_queue = new MxNotificationPtrList();
+  // TODO
 
-  if (m_queue == NULL) {
-    result = FAILURE;
-  }
-  else {
-    TickleManager()->RegisterClient(this, 10);
-  }
-
-  return result;
-}
-
-// OFFSET: LEGO1 0x100acd20
-void MxNotificationManager::Register(MxCore *p_listener)
-{
-  MxAutoLocker lock(&m_lock);
-
-  MxIdList::iterator it = find(m_listenerIds.begin(), m_listenerIds.end(), p_listener->GetId());
-  if (it != m_listenerIds.end())
-    return;
-
-  m_listenerIds.push_back(p_listener->GetId());
-}
-
-// OFFSET: LEGO1 0x100acdf0
-void MxNotificationManager::Unregister(MxCore *p_listener)
-{
-  MxAutoLocker lock(&m_lock);
-
-  MxIdList::iterator it = find(m_listenerIds.begin(), m_listenerIds.end(), p_listener->GetId());
-
-  if (it != m_listenerIds.end()) {
-    m_listenerIds.erase(it);
-    FlushPending(p_listener);
-  }
-}
-
-// OFFSET: LEGO1 0x100ac990
-void MxNotificationManager::FlushPending(MxCore *p_listener)
-{
-  MxNotificationPtrList pending;
-  MxNotification *notif;
-
-  {
-    MxAutoLocker lock(&m_lock);
-
-    // Find all notifications from, and addressed to, p_listener.
-    if (m_sendList != NULL) {
-      MxNotificationPtrList::iterator it = m_sendList->begin();
-      while (it != m_sendList->end()) {
-        notif = *it;
-        if ((notif->GetTarget()->GetId() == p_listener->GetId()) ||
-            (notif->GetParam()->GetSender()) && (notif->GetParam()->GetSender()->GetId() == p_listener->GetId())) {
-          m_sendList->erase(it++);
-          pending.push_back(notif);
-        }
-        else {
-          it++;
-        }
-      }
-    }
-
-    MxNotificationPtrList::iterator it = m_queue->begin();
-    while (it != m_queue->end()) {
-      notif = *it;
-      if ((notif->GetTarget()->GetId() == p_listener->GetId()) ||
-          (notif->GetParam()->GetSender()) && (notif->GetParam()->GetSender()->GetId() == p_listener->GetId())) {
-        m_queue->erase(it++);
-        pending.push_back(notif);
-      }
-      else {
-        it++;
-      }
-    }
-  }
-
-  // Deliver those notifications.
-  while (pending.size() != 0) {
-    notif = pending.front();
-    pending.pop_front();
-    notif->GetTarget()->Notify(*notif->GetParam());
-    delete notif;
-  }
-}
-
-// OFFSET: LEGO1 0x100ac6c0
-MxResult MxNotificationManager::Send(MxCore *p_listener, MxParam *p_param)
-{
-  MxAutoLocker lock(&m_lock);
-
-  if (m_active == FALSE) {
-    return FAILURE;
-  }
-  else {
-    MxIdList::iterator it = find(m_listenerIds.begin(), m_listenerIds.end(), p_listener->GetId());
-    if (it == m_listenerIds.end()) {
-      return FAILURE;
-    }
-    else {
-      MxNotification *notif = new MxNotification(p_listener, p_param);
-      if (notif != NULL) {
-        m_queue->push_back(notif);
-        return SUCCESS;
-      }
-    }
-  }
-
-  return FAILURE;
+  return 0;
 }