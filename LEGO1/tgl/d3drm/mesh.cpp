#include "impl.h"

using namespace TglImpl;

DECOMP_SIZE_ASSERT(D3DRMVERTEX, 0x24);

DECOMP_SIZE_ASSERT(Mesh, 0x4);
DECOMP_SIZE_ASSERT(MeshImpl, 0x8);

<<<<<<< HEAD
// Inlined only
MeshImpl::~MeshImpl()
{
	if (m_data) {
		delete m_data;
		m_data = NULL;
	}
}
=======
// OFFSET: LEGO1 0x100a3d80 TEMPLATE
// TglImpl::MeshImpl::`scalar deleting destructor'
>>>>>>> b8c6582c

// OFFSET: LEGO1 0x100a3ed0
void* MeshImpl::ImplementationDataPtr()
{
	return reinterpret_cast<void*>(&m_data);
}

// OFFSET: LEGO1 0x100a3ee0
Result MeshImpl::SetColor(float r, float g, float b, float a)
{
	// The first instruction makes no sense here:
	// cmp dword ptr [esp + 0x10], 0
	// This compares a, which we know is a float because it immediately
	// gets passed into D3DRMCreateColorRGBA, but does the comparison
	// as though it's an int??
	if (*reinterpret_cast<int*>(&a) > 0) {
		D3DCOLOR color = D3DRMCreateColorRGBA(r, g, b, a);
		return ResultVal(m_data->groupMesh->SetGroupColor(m_data->groupIndex, color));
	}
	else {
		return ResultVal(m_data->groupMesh->SetGroupColorRGB(m_data->groupIndex, r, g, b));
	}
}

// OFFSET: LEGO1 0x100a3f50
Result MeshImpl::SetTexture(const Texture* pTexture)
{
	IDirect3DRMTexture* texture = pTexture ? static_cast<const TextureImpl*>(pTexture)->ImplementationData() : NULL;
	return ResultVal(m_data->groupMesh->SetGroupTexture(m_data->groupIndex, texture));
}

// OFFSET: LEGO1 0x100a3f80
Result MeshImpl::SetTextureMappingMode(ProjectionType projType)
{
	if (projType == Perspective) {
		return ResultVal(m_data->groupMesh->SetGroupMapping(m_data->groupIndex, D3DRMMAP_PERSPCORRECT));
	}
	else {
		return ResultVal(m_data->groupMesh->SetGroupMapping(m_data->groupIndex, 0));
	}
}

// OFFSET: LEGO1 0x100a3fc0
Result MeshImpl::SetShadingModel(ShadingModel model)
{
	D3DRMRENDERQUALITY mode;
	switch (model) {
	case Wireframe:
		mode = D3DRMRENDER_WIREFRAME;
		break;
	case UnlitFlat:
		mode = D3DRMRENDER_UNLITFLAT;
		break;
	case Flat:
		mode = D3DRMRENDER_FLAT;
		break;
	case Gouraud:
		mode = D3DRMRENDER_GOURAUD;
		break;
	case Phong:
		mode = D3DRMRENDER_PHONG;
		break;
	}
	return ResultVal(m_data->groupMesh->SetGroupQuality(m_data->groupIndex, mode));
}

// OFFSET: LEGO1 0x100a4030
Mesh* MeshImpl::DeepClone(Unk* pUnk)
{
	// Create group
	MeshImpl* newMesh = new MeshImpl();
	MeshData* data = new MeshData();
	newMesh->m_data = data;

	// Query information from old group
	DWORD dataSize;
	unsigned int vcount, fcount, vperface;
	m_data->groupMesh->GetGroup(m_data->groupIndex, &vcount, &fcount, &vperface, &dataSize, NULL);
	unsigned int* faceBuffer = new unsigned int[dataSize];
	m_data->groupMesh->GetGroup(m_data->groupIndex, &vcount, &fcount, &vperface, &dataSize, faceBuffer);
	// We expect vertex to be sized 0x24, checked at start of file.
	D3DRMVERTEX* vertexBuffer = new D3DRMVERTEX[vcount];
	m_data->groupMesh->GetVertices(m_data->groupIndex, 0, vcount, vertexBuffer);
	LPDIRECT3DRMTEXTURE textureRef;
	m_data->groupMesh->GetGroupTexture(m_data->groupIndex, &textureRef);
	D3DRMMAPPING mapping = m_data->groupMesh->GetGroupMapping(m_data->groupIndex);
	D3DRMRENDERQUALITY quality = m_data->groupMesh->GetGroupQuality(m_data->groupIndex);
	D3DCOLOR color = m_data->groupMesh->GetGroupColor(m_data->groupIndex);

	// Push information to new group
	UnkImpl* target = static_cast<UnkImpl*>(pUnk);
	D3DRMGROUPINDEX index;
	target->ImplementationData()->AddGroup(vcount, fcount, vperface, faceBuffer, &index);
	newMesh->m_data->groupIndex = index;
	target->ImplementationData()->SetVertices(index, 0, vcount, vertexBuffer);
	target->ImplementationData()->SetGroupTexture(index, textureRef);
	target->ImplementationData()->SetGroupMapping(index, mapping);
	target->ImplementationData()->SetGroupQuality(index, quality);
	Result result = ResultVal(target->ImplementationData()->SetGroupColor(index, color));

	// Cleanup
	delete[] faceBuffer;
	delete[] vertexBuffer;
	if (result == Error) {
		delete newMesh;
		newMesh = NULL;
	}

	return newMesh;
}

// OFFSET: LEGO1 0x100a4240
Mesh* MeshImpl::ShallowClone(Unk* pUnk)
{
	MeshImpl* newGroup = new MeshImpl();
	MeshData* newData = new MeshData();
	newGroup->m_data = newData;
	if (newData) {
		newData->groupIndex = m_data->groupIndex;
		newData->groupMesh = static_cast<UnkImpl*>(pUnk)->ImplementationData();
	}
	else {
		delete newGroup;
		newGroup = NULL;
	}
	return newGroup;
}

// OFFSET: LEGO1 0x100a4330
Result MeshImpl::GetTexture(Texture*& rpTexture)
{
	IDirect3DRMTexture* texture;
	TextureImpl* holder = new TextureImpl();
	Result result = ResultVal(m_data->groupMesh->GetGroupTexture(m_data->groupIndex, &texture));
	if (result) {
		// Seems to actually call the first virtual method of holder here
		// but that doesn't make any sense since it passes three arguments
		// to the method (self + string constant? + an offset?).

		// This line makes the start of the function match and is what I
		// would expect to see there but it clearly isn't what's actually
		// there.
		holder->SetImplementation(texture);
	}
	rpTexture = holder;
	return Success;
}<|MERGE_RESOLUTION|>--- conflicted
+++ resolved
@@ -7,7 +7,6 @@
 DECOMP_SIZE_ASSERT(Mesh, 0x4);
 DECOMP_SIZE_ASSERT(MeshImpl, 0x8);
 
-<<<<<<< HEAD
 // Inlined only
 MeshImpl::~MeshImpl()
 {
@@ -16,10 +15,9 @@
 		m_data = NULL;
 	}
 }
-=======
+
 // OFFSET: LEGO1 0x100a3d80 TEMPLATE
 // TglImpl::MeshImpl::`scalar deleting destructor'
->>>>>>> b8c6582c
 
 // OFFSET: LEGO1 0x100a3ed0
 void* MeshImpl::ImplementationDataPtr()
