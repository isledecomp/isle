#ifndef ISLECOMPAT_H
#define ISLECOMPAT_H

// Various macros to enable compiling with other/newer compilers.

// Use `COMPAT_CONST` where something ought to be 'const', and a newer compiler would complain if it
// wasn't, but we know it isn't 'const' in the original code.
#ifdef __MINGW32__
#define COMPAT_CONST const
#else
#define COMPAT_CONST
#endif

<<<<<<< HEAD
#define MSVC420_VERSION 1020

// STL compatibility.
#if defined(_MSC_VER) && (_MSC_VER <= MSVC420_VERSION)
#include <STL.H>
#else
#include <algorithm>
#include <list>
using namespace std;
template <class T>
using List = list<T>;
=======
// We use `override` so newer compilers can tell us our vtables are valid,
// however this keyword was added in C++11, so we define it as empty for
// compatibility with older compilers.
#if defined(_MSC_VER) && _MSC_VER <= 1200 // 1200 corresponds to VC6.0 but "override" was probably added even later
#define override
>>>>>>> f707af34
#endif

#endif // ISLECOMPAT_H<|MERGE_RESOLUTION|>--- conflicted
+++ resolved
@@ -11,11 +11,10 @@
 #define COMPAT_CONST
 #endif
 
-<<<<<<< HEAD
 #define MSVC420_VERSION 1020
 
 // STL compatibility.
-#if defined(_MSC_VER) && (_MSC_VER <= MSVC420_VERSION)
+#if defined(_MSC_VER) && _MSC_VER <= MSVC420_VERSION
 #include <STL.H>
 #else
 #include <algorithm>
@@ -23,13 +22,13 @@
 using namespace std;
 template <class T>
 using List = list<T>;
-=======
+#endif
+
 // We use `override` so newer compilers can tell us our vtables are valid,
 // however this keyword was added in C++11, so we define it as empty for
 // compatibility with older compilers.
 #if defined(_MSC_VER) && _MSC_VER <= 1200 // 1200 corresponds to VC6.0 but "override" was probably added even later
 #define override
->>>>>>> f707af34
 #endif
 
 #endif // ISLECOMPAT_H