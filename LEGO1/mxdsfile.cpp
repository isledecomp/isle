--- conflicted
+++ resolved
@@ -23,16 +23,9 @@
 // OFFSET: LEGO1 0x100cc590
 MxLong MxDSFile::Open(MxULong uStyle)
 {
-<<<<<<< HEAD
-  // No idea what's stopping this one matching, but I'm pretty
-  // confident it has the correct behavior.
+  MXIOINFO& io = m_io;
   MxLong longResult = 1;
-  memset(&m_io, 0, sizeof(MXIOINFO));
-=======
-  MXIOINFO& io = m_io;
-  long longResult = 1;
   memset(&io, 0, sizeof(MXIOINFO));
->>>>>>> 0555e057
 
   if (io.Open(m_filename.GetData(), uStyle) != 0) {
     return -1;
