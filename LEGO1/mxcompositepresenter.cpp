--- conflicted
+++ resolved
@@ -111,29 +111,17 @@
 
 	switch (((MxNotificationParam&) p_param).GetNotification()) {
 	case c_notificationEndAction:
-<<<<<<< HEAD
-		VTable0x58((MxEndActionNotificationParam&) p);
+		VTable0x58((MxEndActionNotificationParam&) p_param);
 		break;
 	case MXPRESENTER_NOTIFICATION:
-		VTable0x5c((MxNotificationParam&) p);
-=======
-		VTable0x58(p_param);
-		break;
-	case MXPRESENTER_NOTIFICATION:
-		VTable0x5c(p_param);
->>>>>>> bc5ca621
+		VTable0x5c((MxNotificationParam&) p_param);
 	}
 
 	return 0;
 }
 
-<<<<<<< HEAD
 // FUNCTION: LEGO1 0x100b67f0
-void MxCompositePresenter::VTable0x58(MxEndActionNotificationParam& p)
-=======
-// STUB: LEGO1 0x100b67f0
-void MxCompositePresenter::VTable0x58(MxParam& p_param)
->>>>>>> bc5ca621
+void MxCompositePresenter::VTable0x58(MxEndActionNotificationParam& p_param)
 {
 	MxPresenter* presenter = (MxPresenter*) p.GetSender();
 	MxDSAction* action = p.GetAction();
@@ -174,13 +162,8 @@
 	}
 }
 
-<<<<<<< HEAD
 // FUNCTION: LEGO1 0x100b69b0
-void MxCompositePresenter::VTable0x5c(MxNotificationParam& p)
-=======
-// STUB: LEGO1 0x100b69b0
-void MxCompositePresenter::VTable0x5c(MxParam& p_param)
->>>>>>> bc5ca621
+void MxCompositePresenter::VTable0x5c(MxNotificationParam& p_param)
 {
 	if (!m_list.empty()) {
 		MxPresenter* presenter = (MxPresenter*) p.GetSender();
