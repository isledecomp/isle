--- conflicted
+++ resolved
@@ -1,13 +1,9 @@
 #ifndef LEGOINPUTMANAGER_H
 #define LEGOINPUTMANAGER_H
 
+#include "decomp.h"
 #include "mxpresenter.h"
 
-<<<<<<< HEAD
-#include "decomp.h"
-
-=======
->>>>>>> 302b3f66
 enum NotificationId
 {
   NONE = 0,
@@ -32,11 +28,7 @@
 
   virtual long Tickle() override; // vtable+0x8
 
-<<<<<<< HEAD
   undefined m_pad40[0x15c];
-=======
-  char m_pad00[0x15c];
->>>>>>> 302b3f66
   int m_joystickIndex;
   undefined m_pad200[0x194];
   MxBool m_useJoystick;
