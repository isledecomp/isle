#include "mxflcpresenter.h"

#include "decomp.h"
#include "mxbitmap.h"
#include "mxomni.h"
#include "mxpalette.h"
#include "mxvideomanager.h"

DECOMP_SIZE_ASSERT(MxFlcPresenter, 0x68);

// FUNCTION: LEGO1 0x100b3310
MxFlcPresenter::MxFlcPresenter()
{
	this->m_flicHeader = NULL;
	this->m_flags &= 0xfd;
	this->m_flags &= 0xfb;
}

// FUNCTION: LEGO1 0x100b3420
MxFlcPresenter::~MxFlcPresenter()
{
	if (this->m_flicHeader) {
		delete this->m_flicHeader;
	}
}

<<<<<<< HEAD
// FUNCTION: LEGO1 0x100b3620
=======
// OFFSET: LEGO1 0x100b3490
void MxFlcPresenter::LoadHeader(MxStreamChunk* p_chunk)
{
	m_flicHeader = (FLIC_HEADER*) new MxU8[p_chunk->GetLength()];
	memcpy(m_flicHeader, p_chunk->GetData(), p_chunk->GetLength());
}

// OFFSET: LEGO1 0x100b34d0
void MxFlcPresenter::CreateBitmap()
{
	if (m_bitmap)
		delete m_bitmap;

	m_bitmap = new MxBitmap;
	m_bitmap->SetSize(m_flicHeader->width, m_flicHeader->height, NULL, FALSE);
}

// OFFSET: LEGO1 0x100b3620
>>>>>>> f7dcdf98
void MxFlcPresenter::VTable0x70()
{
	MxPalette* pal = m_bitmap->CreatePalette();
	MVideoManager()->RealizePalette(pal);

	if (pal)
		delete pal;
}<|MERGE_RESOLUTION|>--- conflicted
+++ resolved
@@ -24,17 +24,14 @@
 	}
 }
 
-<<<<<<< HEAD
-// FUNCTION: LEGO1 0x100b3620
-=======
-// OFFSET: LEGO1 0x100b3490
+// FUNCTION: LEGO1 0x100b3490
 void MxFlcPresenter::LoadHeader(MxStreamChunk* p_chunk)
 {
 	m_flicHeader = (FLIC_HEADER*) new MxU8[p_chunk->GetLength()];
 	memcpy(m_flicHeader, p_chunk->GetData(), p_chunk->GetLength());
 }
 
-// OFFSET: LEGO1 0x100b34d0
+// FUNCTION: LEGO1 0x100b34d0
 void MxFlcPresenter::CreateBitmap()
 {
 	if (m_bitmap)
@@ -44,8 +41,7 @@
 	m_bitmap->SetSize(m_flicHeader->width, m_flicHeader->height, NULL, FALSE);
 }
 
-// OFFSET: LEGO1 0x100b3620
->>>>>>> f7dcdf98
+// FUNCTION: LEGO1 0x100b3620
 void MxFlcPresenter::VTable0x70()
 {
 	MxPalette* pal = m_bitmap->CreatePalette();
