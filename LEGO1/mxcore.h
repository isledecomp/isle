#ifndef MXCORE_H
#define MXCORE_H

#include "compat.h"
#include "mxtypes.h"

#include <string.h>

class MxParam;

// VTABLE: LEGO1 0x100dc0f8
// SIZE 0x8
class MxCore {
public:
	__declspec(dllexport) MxCore();
	__declspec(dllexport) virtual ~MxCore();                       // vtable+00
	__declspec(dllexport) virtual MxLong Notify(MxParam& p_param); // vtable+04
	virtual MxResult Tickle();                                     // vtable+08

	// FUNCTION: LEGO1 0x100144c0
	inline virtual const char* ClassName() const // vtable+0c
	{
		// GLOBAL: LEGO1 0x100f007c
		return "MxCore";
	}

<<<<<<< HEAD
	inline virtual MxBool IsA(const char* p_name) const // vtable+10
=======
	// FUNCTION: LEGO1 0x100140d0
	inline virtual MxBool IsA(const char* name) const // vtable+10
>>>>>>> 3b155bfe
	{
		return !strcmp(p_name, MxCore::ClassName());
	}

	inline MxU32 GetId() { return m_id; }

private:
	MxU32 m_id;
};

#endif // MXCORE_H<|MERGE_RESOLUTION|>--- conflicted
+++ resolved
@@ -24,12 +24,8 @@
 		return "MxCore";
 	}
 
-<<<<<<< HEAD
+	// FUNCTION: LEGO1 0x100140d0
 	inline virtual MxBool IsA(const char* p_name) const // vtable+10
-=======
-	// FUNCTION: LEGO1 0x100140d0
-	inline virtual MxBool IsA(const char* name) const // vtable+10
->>>>>>> 3b155bfe
 	{
 		return !strcmp(p_name, MxCore::ClassName());
 	}
