#include "mxvideomanager.h"
#include "mxautolocker.h"
#include "mxpresenter.h"
#include "mxticklemanager.h"
#include "legoomni.h"

// OFFSET: LEGO1 0x100be1f0
MxVideoManager::MxVideoManager()
{
  Init();
}

// OFFSET: LEGO1 0x100be2a0
MxVideoManager::~MxVideoManager()
{
  Destroy(TRUE);
}

// OFFSET: LEGO1 0x100bea90
MxResult MxVideoManager::Tickle()
{
  MxAutoLocker lock(&this->m_criticalSection);

  SortPresenterList();

  MxPresenter *presenter;
  MxPresenterListCursor cursor(this->m_presenters);

  while (cursor.Next(presenter))
    presenter->Tickle();

  cursor.Reset();

  while (cursor.Next(presenter))
    presenter->PutData();

  UpdateRegion();
  m_region->Reset();

  return SUCCESS;
}

// OFFSET: LEGO1 0x100be320
MxResult MxVideoManager::Init()
{
  this->m_pDirectDraw = NULL;
  this->m_pDDSurface = NULL;
  this->m_displaySurface = NULL;
  this->m_region = NULL;
  this->m_videoParam.SetPalette(NULL);
  this->m_unk60 = FALSE;
  return SUCCESS;
}

// OFFSET: LEGO1 0x100be340
void MxVideoManager::Destroy(MxBool p_fromDestructor)
{
  if (m_thread) {
    m_thread->Terminate();
    delete m_thread;
  }
  else
    TickleManager()->UnregisterClient(this);

  m_criticalSection.Enter();

  if (m_displaySurface)
    delete m_displaySurface;

  if (m_region)
    delete m_region;

  if (m_videoParam.GetPalette())
    delete m_videoParam.GetPalette();

  if (m_unk60) {
    if (m_pDirectDraw)
      m_pDirectDraw->Release();
    if (m_pDDSurface)
      m_pDDSurface->Release();
  }

  Init();
  m_criticalSection.Leave();

  if (!p_fromDestructor)
    MxMediaManager::Destroy();
}

// OFFSET: LEGO1 0x100be440
void MxVideoManager::SortPresenterList()
{
  if (this->m_presenters->GetCount() <= 1)
    return;

  MxPresenterListCursor a(this->m_presenters);
  MxPresenterListCursor b(this->m_presenters);
  MxU32 count = this->m_presenters->GetCount() - 1;
  MxBool finished;

  if (count != 0) {
    do {
      a.Reset();
      b.Head();

      finished = TRUE;
      for (MxU32 i = count; i != 0; i--) {
        MxPresenter *p_a, *p_b;

        a.Next(p_a);
        b.Next(p_b);

        if (p_a->GetDisplayZ() < p_b->GetDisplayZ()) {
          a.SetValue(p_b);
          b.SetValue(p_a);
          finished = FALSE;
        }
      }
    } while (!finished && --count != 0);
  }
}

// OFFSET: LEGO1 0x100be3e0 STUB
void MxVideoManager::UpdateRegion()
{
  // TODO
}

// OFFSET: LEGO1 0x100bea50
void MxVideoManager::Destroy()
{
  Destroy(FALSE);
}

// OFFSET: LEGO1 0x100bea60 STUB
void MxVideoManager::InvalidateRect(MxRect32 &p_rect)
{
  // TODO
}

// OFFSET: LEGO1 0x100bebe0
MxResult MxVideoManager::RealizePalette(MxPalette *p_palette)
{
  PALETTEENTRY paletteEntries[256];

  this->m_criticalSection.Enter();

  if (p_palette && this->m_videoParam.GetPalette()) {
    p_palette->GetEntries(paletteEntries);
    this->m_videoParam.GetPalette()->SetEntries(paletteEntries);
    this->m_displaySurface->SetPalette(this->m_videoParam.GetPalette());
  }

  this->m_criticalSection.Leave();
  return SUCCESS;
}

// OFFSET: LEGO1 0x100be600
MxResult MxVideoManager::vtable0x28(
    MxVideoParam &p_videoParam,
    LPDIRECTDRAW p_pDirectDraw,
    LPDIRECTDRAWSURFACE p_pDDSurface,
    LPDIRECTDRAWSURFACE p_ddSurface1,
    LPDIRECTDRAWSURFACE p_ddSurface2,
    LPDIRECTDRAWCLIPPER p_ddClipper,
    MxU32 p_frequencyMS,
    MxBool p_createThread)
{
  MxBool locked = FALSE;
  MxResult status = FAILURE;

  m_unk60 = FALSE;

  if (MxMediaManager::InitPresenters() != SUCCESS)
    goto done;

  m_criticalSection.Enter();
  locked = TRUE;

  m_videoParam = p_videoParam;
  m_region = new MxRegion();

  if (!m_region)
    goto done;

  m_pDirectDraw = p_pDirectDraw;
  m_pDDSurface = p_pDDSurface;

  MxPalette *palette;
  if (p_videoParam.GetPalette() == NULL) {
    palette = new MxPalette();
    m_videoParam.SetPalette(palette);

    if (!palette)
      goto done;
  }
  else {
    palette = p_videoParam.GetPalette()->Clone();
    m_videoParam.SetPalette(palette);

    if (!palette)
      goto done;
  }

  m_displaySurface = new MxDisplaySurface();
  if (m_displaySurface && m_displaySurface->Init(m_videoParam, p_ddSurface1, p_ddSurface2, p_ddClipper) == SUCCESS) {
    m_displaySurface->SetPalette(m_videoParam.GetPalette());

    if (p_createThread) {
      m_thread = new MxTickleThread(this, p_frequencyMS);

      if (!m_thread || m_thread->Start(0, 0) != SUCCESS)
        goto done;
    }
    else
      TickleManager()->RegisterClient(this, p_frequencyMS);

    status = SUCCESS;
  }

done:
  if (status != SUCCESS)
    Destroy();

  if (locked)
    m_criticalSection.Leave();

  return status;
}

// OFFSET: LEGO1 0x100be820
MxResult MxVideoManager::Create(
    MxVideoParam &p_videoParam,
    MxU32 p_frequencyMS,
    MxBool p_createThread)
{
<<<<<<< HEAD
  return FAILURE;
}

// OFFSET: LEGO1 0x100be270
void MxVideoManager::vtable0x34(MxU32 p_x, MxU32 p_y, MxU32 p_width, MxU32 p_height)
{

=======
  MxBool locked = FALSE;
  MxResult status = FAILURE;

  m_unk60 = TRUE;

  if (MxMediaManager::InitPresenters() != SUCCESS)
    goto done;

  m_criticalSection.Enter();
  locked = TRUE;

  m_videoParam = p_videoParam;
  m_region = new MxRegion();

  if (!m_region)
    goto done;

  if (DirectDrawCreate(NULL, &m_pDirectDraw, NULL) != DD_OK)
    goto done;

  if (m_pDirectDraw->SetCooperativeLevel(MxOmni::GetInstance()->GetWindowHandle(), DDSCL_NORMAL) != DD_OK)
    goto done;

  MxPalette *palette;
  if (p_videoParam.GetPalette() == NULL) {
    palette = new MxPalette();
    m_videoParam.SetPalette(palette);

    if (!palette)
      goto done;
  }
  else {
    palette = p_videoParam.GetPalette()->Clone();
    m_videoParam.SetPalette(palette);

    if (!palette)
      goto done;
  }

  m_displaySurface = new MxDisplaySurface();
  if (m_displaySurface && m_displaySurface->Create(m_videoParam) == SUCCESS) {
    m_displaySurface->SetPalette(m_videoParam.GetPalette());

    if (p_createThread) {
      m_thread = new MxTickleThread(this, p_frequencyMS);

      if (!m_thread || m_thread->Start(0, 0) != SUCCESS)
        goto done;
    }
    else
      TickleManager()->RegisterClient(this, p_frequencyMS);

    status = SUCCESS;
  }

done:
  if (status != SUCCESS)
    Destroy();

  if (locked)
    m_criticalSection.Leave();

  return status;
>>>>>>> 50b9a39b
}<|MERGE_RESOLUTION|>--- conflicted
+++ resolved
@@ -234,15 +234,6 @@
     MxU32 p_frequencyMS,
     MxBool p_createThread)
 {
-<<<<<<< HEAD
-  return FAILURE;
-}
-
-// OFFSET: LEGO1 0x100be270
-void MxVideoManager::vtable0x34(MxU32 p_x, MxU32 p_y, MxU32 p_width, MxU32 p_height)
-{
-
-=======
   MxBool locked = FALSE;
   MxResult status = FAILURE;
 
@@ -306,5 +297,10 @@
     m_criticalSection.Leave();
 
   return status;
->>>>>>> 50b9a39b
+}
+
+// OFFSET: LEGO1 0x100be270
+void MxVideoManager::vtable0x34(MxU32 p_x, MxU32 p_y, MxU32 p_width, MxU32 p_height)
+{
+
 }