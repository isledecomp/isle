#ifndef MXVIDEOMANAGER_H
#define MXVIDEOMANAGER_H

#include "mxdisplaysurface.h"
#include "mxregion.h"
#include "mxmediamanager.h"
#include "mxvideoparam.h"
#include "mxrect32.h"

// VTABLE 0x100dc810
// SIZE 0x64
class MxVideoManager : public MxMediaManager
{
public:
  virtual ~MxVideoManager() override;

  virtual MxResult Tickle() override; // vtable+0x8
  virtual void Destroy() override; // vtable+0x18
  virtual MxResult vtable0x28(
    MxVideoParam& p_videoParam,
    LPDIRECTDRAW p_pDirectDraw,
    LPDIRECTDRAWSURFACE p_pDDSurface,
    LPDIRECTDRAWSURFACE p_ddSurface1,
    LPDIRECTDRAWSURFACE p_ddSurface2,
    LPDIRECTDRAWCLIPPER p_ddClipper,
    MxU32 p_frequencyMS,
    MxBool p_createThread
  ); // vtable+0x28
  virtual MxResult Create(MxVideoParam& p_videoParam, MxU32 p_frequencyMS, MxBool p_createThread); // vtable+0x2c

  __declspec(dllexport) void InvalidateRect(MxRect32 &);
<<<<<<< HEAD
  __declspec(dllexport) virtual MxLong RealizePalette(MxPalette *); // vtable+0x30
  virtual void vtable0x34(MxU32 p_x, MxU32 p_y, MxU32 p_width, MxU32 p_height);
=======
  __declspec(dllexport) virtual MxResult RealizePalette(MxPalette *); // vtable+0x30
>>>>>>> 50b9a39b

  MxVideoManager();

  MxResult Init();
  void Destroy(MxBool p_fromDestructor);
  void SortPresenterList();
  void UpdateRegion();

  inline MxVideoParam& GetVideoParam() { return this->m_videoParam; }
  inline LPDIRECTDRAW GetDirectDraw() { return this->m_pDirectDraw; }
  inline MxDisplaySurface *GetDisplaySurface() { return this->m_displaySurface; }
protected:
  MxVideoParam m_videoParam;
  LPDIRECTDRAW m_pDirectDraw;
  LPDIRECTDRAWSURFACE m_pDDSurface;
  MxDisplaySurface *m_displaySurface;
  MxRegion *m_region;
  MxBool m_unk60;
};

#endif // MXVIDEOMANAGER_H<|MERGE_RESOLUTION|>--- conflicted
+++ resolved
@@ -29,12 +29,8 @@
   virtual MxResult Create(MxVideoParam& p_videoParam, MxU32 p_frequencyMS, MxBool p_createThread); // vtable+0x2c
 
   __declspec(dllexport) void InvalidateRect(MxRect32 &);
-<<<<<<< HEAD
-  __declspec(dllexport) virtual MxLong RealizePalette(MxPalette *); // vtable+0x30
+  __declspec(dllexport) virtual MxResult RealizePalette(MxPalette *); // vtable+0x30
   virtual void vtable0x34(MxU32 p_x, MxU32 p_y, MxU32 p_width, MxU32 p_height);
-=======
-  __declspec(dllexport) virtual MxResult RealizePalette(MxPalette *); // vtable+0x30
->>>>>>> 50b9a39b
 
   MxVideoManager();
 
