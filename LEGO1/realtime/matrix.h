#ifndef MATRIX_H
#define MATRIX_H

#include "vector.h"

#include <memory.h>

struct UnknownMatrixType {
	float m_data[4][4];
};

// Note: Many functions most likely take const references/pointers instead of non-const.
// The class needs to undergo a very careful refactoring to fix that (no matches should break).

// VTABLE: LEGO1 0x100d4350
// VTABLE: BETA10 0x101b8340
// SIZE 0x08
class Matrix4 {
public:
	// FUNCTION: LEGO1 0x10004500
	// FUNCTION: BETA10 0x1000fc70
	Matrix4(float (*p_data)[4]) { SetData(p_data); }

	// Note: virtual function overloads appear in the virtual table
	// in reverse order of appearance.

	// FUNCTION: LEGO1 0x10002320
	// FUNCTION: BETA10 0x1000fcb0
	virtual void Equals(float (*p_data)[4]) { memcpy(m_data, p_data, sizeof(float) * 4 * 4); } // vtable+0x04

	// FUNCTION: LEGO1 0x10002340
	// FUNCTION: BETA10 0x1000fcf0
	virtual void Equals(const Matrix4& p_matrix)
	{
		memcpy(m_data, p_matrix.m_data, sizeof(float) * 4 * 4);
	} // vtable+0x00

	// FUNCTION: LEGO1 0x10002360
	// FUNCTION: BETA10 0x1000fd30
	virtual void SetData(float (*p_data)[4]) { m_data = p_data; } // vtable+0x0c

	// FUNCTION: LEGO1 0x10002370
	// FUNCTION: BETA10 0x1000fd60
	virtual void SetData(UnknownMatrixType& p_matrix) { m_data = p_matrix.m_data; } // vtable+0x08

	// FUNCTION: LEGO1 0x10002380
	// FUNCTION: BETA10 0x1000fd90
	virtual float (*GetData())[4] { return m_data; } // vtable+0x14

	// FUNCTION: LEGO1 0x10002390
	// FUNCTION: BETA10 0x1000fdc0
	virtual float (*GetData() const)[4] { return m_data; } // vtable+0x10

	// FUNCTION: LEGO1 0x100023a0
	// FUNCTION: BETA10 0x1000fdf0
	virtual float* Element(int p_row, int p_col) { return &m_data[p_row][p_col]; } // vtable+0x1c

	// FUNCTION: LEGO1 0x100023c0
	// FUNCTION: BETA10 0x1000fe30
	virtual const float* Element(int p_row, int p_col) const { return &m_data[p_row][p_col]; } // vtable+0x18

	// FUNCTION: LEGO1 0x100023e0
	// FUNCTION: BETA10 0x1000fe70
	virtual void Clear() { memset(m_data, 0, 16 * sizeof(float)); } // vtable+0x20

	// FUNCTION: LEGO1 0x100023f0
	// FUNCTION: BETA10 0x1000feb0
	virtual void SetIdentity()
	{
		Clear();
		m_data[0][0] = 1.0f;
		m_data[1][1] = 1.0f;
		m_data[2][2] = 1.0f;
		m_data[3][3] = 1.0f;
	} // vtable+0x24

	// FUNCTION: LEGO1 0x10002420
	// FUNCTION: BETA10 0x1000ff20
	virtual void operator=(const Matrix4& p_matrix) { Equals(p_matrix); } // vtable+0x28

	// FUNCTION: LEGO1 0x10002430
	// FUNCTION: BETA10 0x1000ff50
	virtual Matrix4& operator+=(float (*p_data)[4])
	{
		for (int i = 0; i < 16; i++) {
			((float*) m_data)[i] += ((float*) p_data)[i];
		}
		return *this;
	} // vtable+0x2c

	// FUNCTION: LEGO1 0x10002460
	// FUNCTION: BETA10 0x1000ffc0
	virtual void TranslateBy(const float& p_x, const float& p_y, const float& p_z)
	{
		m_data[3][0] += p_x;
		m_data[3][1] += p_y;
		m_data[3][2] += p_z;
	} // vtable+0x30

	// FUNCTION: LEGO1 0x100024a0
	// FUNCTION: BETA10 0x10010040
	virtual void SetTranslation(const float& p_x, const float& p_y, const float& p_z)
	{
		m_data[3][0] = p_x;
		m_data[3][1] = p_y;
		m_data[3][2] = p_z;
	} // vtable+0x34

	// FUNCTION: LEGO1 0x100024d0
	// FUNCTION: BETA10 0x100100a0
	virtual void Product(float (*p_a)[4], float (*p_b)[4])
	{
		float* cur = (float*) m_data;
		for (int row = 0; row < 4; row++) {
			for (int col = 0; col < 4; col++) {
				*cur = 0.0f;
				for (int k = 0; k < 4; k++) {
					*cur += p_a[row][k] * p_b[k][col];
				}
				cur++;
			}
		}
	} // vtable+0x3c

	// FUNCTION: LEGO1 0x10002530
	// FUNCTION: BETA10 0x10010180
	virtual void Product(const Matrix4& p_a, const Matrix4& p_b) { Product(p_a.m_data, p_b.m_data); } // vtable+0x38

	inline virtual void ToQuaternion(Vector4& p_resultQuat); // vtable+0x40
	inline virtual int FromQuaternion(const Vector4& p_vec); // vtable+0x44

	// FUNCTION: LEGO1 0x100a0ff0
	// FUNCTION: BETA10 0x1001fe60
	void Scale(const float& p_x, const float& p_y, const float& p_z)
	{
		for (int i = 0; i < 4; i++) {
			m_data[i][0] *= p_x;
			m_data[i][1] *= p_y;
			m_data[i][2] *= p_z;
		}
	}

	// FUNCTION: BETA10 0x1001c6a0
	void RotateX(const float& p_angle)
	{
		float s = sin(p_angle);
		float c = cos(p_angle);
		float matrix[4][4];
		memcpy(matrix, m_data, sizeof(float) * 16);
		for (int i = 0; i < 4; i++) {
			m_data[i][1] = matrix[i][1] * c - matrix[i][2] * s;
			m_data[i][2] = matrix[i][2] * c + matrix[i][1] * s;
		}
	}

	// FUNCTION: BETA10 0x1001fd60
	void RotateY(const float& p_angle)
	{
		float s = sin(p_angle);
		float c = cos(p_angle);
		float matrix[4][4];
		memcpy(matrix, m_data, sizeof(float) * 16);
		for (int i = 0; i < 4; i++) {
			m_data[i][0] = matrix[i][0] * c + matrix[i][2] * s;
			m_data[i][2] = matrix[i][2] * c - matrix[i][0] * s;
		}
	}

	// FUNCTION: BETA10 0x1006ab10
	void RotateZ(const float& p_angle)
	{
		float s = sin(p_angle);
		float c = cos(p_angle);
		float matrix[4][4];
		memcpy(matrix, m_data, sizeof(float) * 16);
		for (int i = 0; i < 4; i++) {
			m_data[i][0] = matrix[i][0] * c - matrix[i][1] * s;
			m_data[i][1] = matrix[i][1] * c + matrix[i][0] * s;
		}
	}

	inline int BETA_1005a590(Matrix4& p_mat);

	// FUNCTION: LEGO1 0x1006b500
	void Swap(int p_d1, int p_d2)
	{
		for (int i = 0; i < 4; i++) {
			float e = m_data[p_d1][i];
			m_data[p_d1][i] = m_data[p_d2][i];
			m_data[p_d2][i] = e;
		}
	}

	float* operator[](int idx) { return m_data[idx]; }
	const float* operator[](int idx) const { return m_data[idx]; }

protected:
	float (*m_data)[4];
};

// FUNCTION: LEGO1 0x10002550
// FUNCTION: BETA10 0x100101c0
inline void Matrix4::ToQuaternion(Vector4& p_outQuat)
{
<<<<<<< HEAD
	float trace;
	float localc = m_data[0][0] + m_data[1][1] + m_data[2][2];

	if (localc > 0) {
		trace = sqrt(localc + 1.0);
=======
	float trace = m_data[0][0] + m_data[1][1] + m_data[2][2];
	if (trace > 0) {
		trace = (float) sqrt(trace + 1.0);
>>>>>>> 70baf8ce
		p_outQuat[3] = trace * 0.5f;
		trace = 0.5f / trace;
		p_outQuat[0] = (m_data[2][1] - m_data[1][2]) * trace;
		p_outQuat[1] = (m_data[0][2] - m_data[2][0]) * trace;
		p_outQuat[2] = (m_data[1][0] - m_data[0][1]) * trace;
	}
	else {
		// GLOBAL: LEGO1 0x100d4090
		static int rotateIndex[] = {1, 2, 0};

		// Largest element along the trace
		int largest = 0;
		if (m_data[0][0] < m_data[1][1]) {
			largest = 1;
		}
		if (*Element(largest, largest) < m_data[2][2]) {
			largest = 2;
		}

		int next = rotateIndex[largest];
		int nextNext = rotateIndex[next];

<<<<<<< HEAD
		trace = sqrt(*Element(largest, largest) - (*Element(nextNext, nextNext) + *Element(next, next)) + 1.0);
=======
		float trace =
			(float) (sqrt(*Element(largest, largest) - (*Element(nextNext, nextNext) + *Element(next, next)) + 1.0));
>>>>>>> 70baf8ce

		p_outQuat[largest] = trace * 0.5f;
		trace = 0.5f / trace;

		p_outQuat[3] = (*Element(nextNext, next) - *Element(next, nextNext)) * trace;
		p_outQuat[next] = (*Element(largest, next) - *Element(next, largest)) * trace;
		p_outQuat[nextNext] = (*Element(largest, nextNext) + *Element(nextNext, largest)) * trace;
	}
}

// FUNCTION: LEGO1 0x10002710
// FUNCTION: BETA10 0x10010550
inline int Matrix4::FromQuaternion(const Vector4& p_vec)
{
	float local14 = p_vec.LenSquared();

	if (local14 > 0.0f) {
		local14 = 2.0f / local14;

		float local24 = p_vec[0] * local14;
		float local34 = p_vec[1] * local14;
		float local10 = p_vec[2] * local14;

		float local28 = p_vec[3] * local24;
		float local2c = p_vec[3] * local34;
		float local30 = p_vec[3] * local10;

		float local38 = p_vec[0] * local24;
		float local8 = p_vec[0] * local34;
		float localc = p_vec[0] * local10;

		float local18 = p_vec[1] * local34;
		float local1c = p_vec[1] * local10;
		float local20 = p_vec[2] * local10;

		m_data[0][0] = 1.0f - (local18 + local20);
		m_data[1][0] = local8 + local30;
		m_data[2][0] = localc - local2c;

		m_data[0][1] = local8 - local30;
		m_data[1][1] = 1.0f - (local38 + local20);
		m_data[2][1] = local1c + local28;

		m_data[0][2] = local2c + localc;
		m_data[1][2] = local1c - local28;
		m_data[2][2] = 1.0f - (local18 + local38);

		m_data[3][0] = 0.0f;
		m_data[3][1] = 0.0f;
		m_data[3][2] = 0.0f;
		m_data[3][3] = 1.0f;

		m_data[0][3] = 0.0f;
		m_data[1][3] = 0.0f;
		m_data[2][3] = 0.0f;
		return 0;
	}
	else {
		return -1;
	}
}

// FUNCTION: BETA10 0x1005a590
inline int Matrix4::BETA_1005a590(Matrix4& p_mat)
{
	float local5c[4][4];
	Matrix4 localc(local5c);

	((Matrix4&) localc) = *this;
	p_mat.SetIdentity();

	for (int i = 0; i < 4; i++) {
		int local1c = i;
		int local10;

		for (local10 = i + 1; local10 < 4; local10++) {
			if (fabs(localc[local1c][i]) < fabs(localc[local10][i])) {
				local1c = local10;
			}
		}

		if (local1c != i) {
			localc.Swap(local1c, i);
			p_mat.Swap(local1c, i);
		}

		if (localc[i][i] < 0.001f && localc[i][i] > -0.001f) {
			return -1;
		}

		float local60 = localc[i][i];
		int local18;

		for (local18 = 0; local18 < 4; local18++) {
			p_mat[i][local18] /= local60;
		}

		for (local18 = 0; local18 < 4; local18++) {
			localc[i][local18] /= local60;
		}

		for (local10 = 0; local10 < 4; local10++) {
			if (i != local10) {
				float afStack70[4];

				for (local18 = 0; local18 < 4; local18++) {
					afStack70[local18] = p_mat[i][local18] * localc[local10][i];
				}

				for (local18 = 0; local18 < 4; local18++) {
					p_mat[local10][local18] -= afStack70[local18];
				}

				for (local18 = 0; local18 < 4; local18++) {
					afStack70[local18] = localc[i][local18] * localc[local10][i];
				}

				for (local18 = 0; local18 < 4; local18++) {
					localc[local10][local18] -= afStack70[local18];
				}
			}
		}
	}

	return 0;
}

#endif // MATRIX_H<|MERGE_RESOLUTION|>--- conflicted
+++ resolved
@@ -202,17 +202,11 @@
 // FUNCTION: BETA10 0x100101c0
 inline void Matrix4::ToQuaternion(Vector4& p_outQuat)
 {
-<<<<<<< HEAD
 	float trace;
 	float localc = m_data[0][0] + m_data[1][1] + m_data[2][2];
 
 	if (localc > 0) {
-		trace = sqrt(localc + 1.0);
-=======
-	float trace = m_data[0][0] + m_data[1][1] + m_data[2][2];
-	if (trace > 0) {
-		trace = (float) sqrt(trace + 1.0);
->>>>>>> 70baf8ce
+		trace = (float) sqrt(localc + 1.0);
 		p_outQuat[3] = trace * 0.5f;
 		trace = 0.5f / trace;
 		p_outQuat[0] = (m_data[2][1] - m_data[1][2]) * trace;
@@ -235,12 +229,7 @@
 		int next = rotateIndex[largest];
 		int nextNext = rotateIndex[next];
 
-<<<<<<< HEAD
-		trace = sqrt(*Element(largest, largest) - (*Element(nextNext, nextNext) + *Element(next, next)) + 1.0);
-=======
-		float trace =
-			(float) (sqrt(*Element(largest, largest) - (*Element(nextNext, nextNext) + *Element(next, next)) + 1.0));
->>>>>>> 70baf8ce
+		trace = (float) sqrt(*Element(largest, largest) - (*Element(nextNext, nextNext) + *Element(next, next)) + 1.0);
 
 		p_outQuat[largest] = trace * 0.5f;
 		trace = 0.5f / trace;
