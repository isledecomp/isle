--- conflicted
+++ resolved
@@ -2,16 +2,11 @@
 
 #include "mxomni.h"
 #include "mxtimer.h"
+#include "legoutil.h"
 
 #include <float.h>
 #include <limits.h>
 
-<<<<<<< HEAD
-#include "mxomni.h"
-#include "legoutil.h"
-
-=======
->>>>>>> 4a674d82
 DECOMP_SIZE_ASSERT(MxDSAction, 0x94)
 
 // GLOBAL OFFSET: LEGO1 0x10101410
