--- conflicted
+++ resolved
@@ -9,240 +9,206 @@
 // OFFSET: LEGO1 0x100c31c0
 MxRegion::MxRegion()
 {
-<<<<<<< HEAD
-  m_list = new MxRegionList;
-  m_rect.SetPoint(MxPoint32(INT_MAX, INT_MAX));
-  m_rect.SetSize(MxSize32(-1, -1));
+	m_list = new MxRegionList;
+	m_rect.SetPoint(MxPoint32(INT_MAX, INT_MAX));
+	m_rect.SetSize(MxSize32(-1, -1));
 }
 
 // OFFSET: LEGO1 0x100c3660
 MxBool MxRegion::vtable20()
 {
-  return m_list->GetCount() == 0;
-=======
-	// TODO
->>>>>>> 10ebdfa6
+	return m_list->GetCount() == 0;
 }
 
 // OFFSET: LEGO1 0x100c3690
 MxRegion::~MxRegion()
 {
-<<<<<<< HEAD
-  if (m_list)
-    delete m_list;
-=======
-	// TODO
->>>>>>> 10ebdfa6
+	if (m_list)
+		delete m_list;
 }
 
 // OFFSET: LEGO1 0x100c3700
 void MxRegion::Reset()
 {
-<<<<<<< HEAD
-  m_list->DeleteAll();
-  m_rect.SetPoint(MxPoint32(INT_MAX, INT_MAX));
-  m_rect.SetSize(MxSize32(-1, -1));
+	m_list->DeleteAll();
+	m_rect.SetPoint(MxPoint32(INT_MAX, INT_MAX));
+	m_rect.SetSize(MxSize32(-1, -1));
 }
 
 // OFFSET: LEGO1 0x100c3750
-void MxRegion::vtable18(MxRect32 &p_rect)
-{
-  MxRect32 rectCopy(
-    p_rect.GetPoint(),
-    MxSize32(p_rect.m_right, p_rect.m_bottom)
-  );
-  MxRegionListCursor cursor(m_list);
-
-  if (rectCopy.m_left < rectCopy.m_right) {
-    while (rectCopy.m_top < rectCopy.m_bottom) {
-      MxRegionTopBottom *topBottom;
-      if (!cursor.Next(topBottom))
-        break;
-
-      if (topBottom->m_top >= rectCopy.m_bottom) {
-        cursor.Prepend(new MxRegionTopBottom(rectCopy));
-        rectCopy.m_top = rectCopy.m_bottom;
-      }
-      else if (rectCopy.m_top < topBottom->m_bottom) {
-        if (rectCopy.m_top < topBottom->m_top) {
-          MxRect32 topBottomRect(
-            rectCopy.GetPoint(),
-            MxSize32(rectCopy.m_right, topBottom->m_top)
-          );
-
-          cursor.Prepend(new MxRegionTopBottom(topBottomRect));
-          rectCopy.m_top = topBottom->m_top;
-        }
-        else if (topBottom->m_top < rectCopy.m_top) {
-          MxRegionTopBottom *newTopBottom = topBottom->Clone();
-          newTopBottom->m_bottom = rectCopy.m_top;
-          topBottom->m_top = rectCopy.m_top;
-          cursor.Prepend(newTopBottom);
-        }
-
-        if (rectCopy.m_bottom < topBottom->m_bottom) {
-          MxRegionTopBottom *newTopBottom = topBottom->Clone();
-          newTopBottom->m_bottom = rectCopy.m_bottom;
-          topBottom->m_top = rectCopy.m_bottom;
-          newTopBottom->FUN_100c5280(rectCopy.m_left, rectCopy.m_right);
-          // TODO: _InsertEntry currently inlined, shouldn't be
-          cursor.Prepend(newTopBottom);
-          rectCopy.m_top = rectCopy.m_bottom; 
-        }
-        else {
-          topBottom->FUN_100c5280(rectCopy.m_left, rectCopy.m_right);
-          rectCopy.m_top = topBottom->m_bottom;
-        }
-      }
-
-      if (rectCopy.m_right <= rectCopy.m_left)
-        break;
-    }
-  }
-
-  if (rectCopy.m_left < rectCopy.m_right && rectCopy.m_top < rectCopy.m_bottom) {
-    MxRegionTopBottom *newTopBottom = new MxRegionTopBottom(rectCopy);
-    m_list->OtherAppend(newTopBottom);
-  }
-
-  m_rect.m_left = m_rect.m_left <= p_rect.m_left ? m_rect.m_left : p_rect.m_left;
-  m_rect.m_top = m_rect.m_top <= p_rect.m_top ? m_rect.m_top : p_rect.m_top;
-  m_rect.m_right = m_rect.m_right <= p_rect.m_right ? p_rect.m_right : m_rect.m_right;
-  m_rect.m_bottom = m_rect.m_bottom <= p_rect.m_bottom ? p_rect.m_bottom : m_rect.m_bottom;
-=======
-	// TODO
-}
-
-// OFFSET: LEGO1 0x100c3750 STUB
 void MxRegion::vtable18(MxRect32& p_rect)
 {
-	// TODO
->>>>>>> 10ebdfa6
+	MxRect32 rectCopy(p_rect.GetPoint(), MxSize32(p_rect.m_right, p_rect.m_bottom));
+	MxRegionListCursor cursor(m_list);
+
+	if (rectCopy.m_left < rectCopy.m_right) {
+		while (rectCopy.m_top < rectCopy.m_bottom) {
+			MxRegionTopBottom* topBottom;
+			if (!cursor.Next(topBottom))
+				break;
+
+			if (topBottom->m_top >= rectCopy.m_bottom) {
+				cursor.Prepend(new MxRegionTopBottom(rectCopy));
+				rectCopy.m_top = rectCopy.m_bottom;
+			}
+			else if (rectCopy.m_top < topBottom->m_bottom) {
+				if (rectCopy.m_top < topBottom->m_top) {
+					MxRect32 topBottomRect(rectCopy.GetPoint(), MxSize32(rectCopy.m_right, topBottom->m_top));
+
+					cursor.Prepend(new MxRegionTopBottom(topBottomRect));
+					rectCopy.m_top = topBottom->m_top;
+				}
+				else if (topBottom->m_top < rectCopy.m_top) {
+					MxRegionTopBottom* newTopBottom = topBottom->Clone();
+					newTopBottom->m_bottom = rectCopy.m_top;
+					topBottom->m_top = rectCopy.m_top;
+					cursor.Prepend(newTopBottom);
+				}
+
+				if (rectCopy.m_bottom < topBottom->m_bottom) {
+					MxRegionTopBottom* newTopBottom = topBottom->Clone();
+					newTopBottom->m_bottom = rectCopy.m_bottom;
+					topBottom->m_top = rectCopy.m_bottom;
+					newTopBottom->FUN_100c5280(rectCopy.m_left, rectCopy.m_right);
+					// TODO: _InsertEntry currently inlined, shouldn't be
+					cursor.Prepend(newTopBottom);
+					rectCopy.m_top = rectCopy.m_bottom;
+				}
+				else {
+					topBottom->FUN_100c5280(rectCopy.m_left, rectCopy.m_right);
+					rectCopy.m_top = topBottom->m_bottom;
+				}
+			}
+
+			if (rectCopy.m_right <= rectCopy.m_left)
+				break;
+		}
+	}
+
+	if (rectCopy.m_left < rectCopy.m_right && rectCopy.m_top < rectCopy.m_bottom) {
+		MxRegionTopBottom* newTopBottom = new MxRegionTopBottom(rectCopy);
+		m_list->OtherAppend(newTopBottom);
+	}
+
+	m_rect.m_left = m_rect.m_left <= p_rect.m_left ? m_rect.m_left : p_rect.m_left;
+	m_rect.m_top = m_rect.m_top <= p_rect.m_top ? m_rect.m_top : p_rect.m_top;
+	m_rect.m_right = m_rect.m_right <= p_rect.m_right ? p_rect.m_right : m_rect.m_right;
+	m_rect.m_bottom = m_rect.m_bottom <= p_rect.m_bottom ? p_rect.m_bottom : m_rect.m_bottom;
 }
 
 // OFFSET: LEGO1 0x100c3e20
-MxBool MxRegion::vtable1c(MxRect32 &p_rect)
-{
-<<<<<<< HEAD
-  if (m_rect.m_left >= p_rect.m_right ||
-      p_rect.m_left >= m_rect.m_right ||
-      m_rect.m_top >= p_rect.m_bottom ||
-      p_rect.m_top >= m_rect.m_bottom)
-    return FALSE;
-       
-  MxRegionListCursor cursor(m_list);
-  MxRegionTopBottom *topBottom;
-  
-  while (cursor.Next(topBottom)) {
-    if (topBottom->m_top >= p_rect.m_bottom)
-      return FALSE;
-    if (topBottom->m_bottom > p_rect.m_top && topBottom->FUN_100c57b0(p_rect))
-      return TRUE;
-  }
-
-  return FALSE;
-=======
-	// TODO
->>>>>>> 10ebdfa6
+MxBool MxRegion::vtable1c(MxRect32& p_rect)
+{
+	if (m_rect.m_left >= p_rect.m_right || p_rect.m_left >= m_rect.m_right || m_rect.m_top >= p_rect.m_bottom ||
+		p_rect.m_top >= m_rect.m_bottom)
+		return FALSE;
+
+	MxRegionListCursor cursor(m_list);
+	MxRegionTopBottom* topBottom;
+
+	while (cursor.Next(topBottom)) {
+		if (topBottom->m_top >= p_rect.m_bottom)
+			return FALSE;
+		if (topBottom->m_bottom > p_rect.m_top && topBottom->FUN_100c57b0(p_rect))
+			return TRUE;
+	}
+
+	return FALSE;
 }
 
 // OFFSET: LEGO1 0x100c4c90
 MxRegionTopBottom::MxRegionTopBottom(MxS32 p_top, MxS32 p_bottom)
 {
-  m_top = p_top;
-  m_bottom = p_bottom;
-  m_leftRightList = new MxRegionLeftRightList;
+	m_top = p_top;
+	m_bottom = p_bottom;
+	m_leftRightList = new MxRegionLeftRightList;
 }
 
 // OFFSET: LEGO1 0x100c50e0
-MxRegionTopBottom::MxRegionTopBottom(MxRect32 &p_rect)
-{
-<<<<<<< HEAD
-  m_top = p_rect.m_top;
-  m_bottom = p_rect.m_bottom;
-  m_leftRightList = new MxRegionLeftRightList;
-
-  MxRegionLeftRight *leftRight = new MxRegionLeftRight(p_rect.m_left, p_rect.m_right);
-  m_leftRightList->Append(leftRight);
+MxRegionTopBottom::MxRegionTopBottom(MxRect32& p_rect)
+{
+	m_top = p_rect.m_top;
+	m_bottom = p_rect.m_bottom;
+	m_leftRightList = new MxRegionLeftRightList;
+
+	MxRegionLeftRight* leftRight = new MxRegionLeftRight(p_rect.m_left, p_rect.m_right);
+	m_leftRightList->Append(leftRight);
 }
 
 // OFFSET: LEGO1 0x100c5280
 void MxRegionTopBottom::FUN_100c5280(MxS32 p_left, MxS32 p_right)
 {
-  MxRegionLeftRightListCursor a(m_leftRightList);
-  MxRegionLeftRightListCursor b(m_leftRightList);
-
-  MxRegionLeftRight *leftRight;
-  while (a.Next(leftRight) && leftRight->m_right < p_left);
-
-  if (!a.HasMatch()) {
-    MxRegionLeftRight *copy = new MxRegionLeftRight(p_left, p_right);
-    m_leftRightList->OtherAppend(copy);
-  }
-  else {
-    if (p_left > leftRight->m_left)
-      p_left = leftRight->m_left;
-
-    while (leftRight->m_left < p_right) {
-      if (p_right < leftRight->m_right)
-        p_right = leftRight->m_right;
-
-      // TODO: Currently inlined, shouldn't be
-      b = a;
-      b.Advance();
-
-      if (a.HasMatch()) {
-        a.Destroy();
-        a.Detach();
-      }
-
-      if (!b.Current(leftRight))
-        break;
-
-      a = b;
-    }
-
-    if (a.HasMatch()) {
-      MxRegionLeftRight *copy = new MxRegionLeftRight(p_left, p_right);
-      a.Prepend(copy);
-    }
-    else {
-      MxRegionLeftRight *copy = new MxRegionLeftRight(p_left, p_right);
-      m_leftRightList->OtherAppend(copy);
-    }
-  }
+	MxRegionLeftRightListCursor a(m_leftRightList);
+	MxRegionLeftRightListCursor b(m_leftRightList);
+
+	MxRegionLeftRight* leftRight;
+	while (a.Next(leftRight) && leftRight->m_right < p_left)
+		;
+
+	if (!a.HasMatch()) {
+		MxRegionLeftRight* copy = new MxRegionLeftRight(p_left, p_right);
+		m_leftRightList->OtherAppend(copy);
+	}
+	else {
+		if (p_left > leftRight->m_left)
+			p_left = leftRight->m_left;
+
+		while (leftRight->m_left < p_right) {
+			if (p_right < leftRight->m_right)
+				p_right = leftRight->m_right;
+
+			// TODO: Currently inlined, shouldn't be
+			b = a;
+			b.Advance();
+
+			if (a.HasMatch()) {
+				a.Destroy();
+				a.Detach();
+			}
+
+			if (!b.Current(leftRight))
+				break;
+
+			a = b;
+		}
+
+		if (a.HasMatch()) {
+			MxRegionLeftRight* copy = new MxRegionLeftRight(p_left, p_right);
+			a.Prepend(copy);
+		}
+		else {
+			MxRegionLeftRight* copy = new MxRegionLeftRight(p_left, p_right);
+			m_leftRightList->OtherAppend(copy);
+		}
+	}
 }
 
 // OFFSET: LEGO1 0x100c55d0
-MxRegionTopBottom *MxRegionTopBottom::Clone()
-{
-  MxRegionTopBottom *clone = new MxRegionTopBottom(m_top, m_bottom);
-
-  MxRegionLeftRightListCursor cursor(m_leftRightList);
-  MxRegionLeftRight *leftRight;
-
-  while (cursor.Next(leftRight))
-    clone->m_leftRightList->Append(leftRight->Clone());
-
-  return clone;
+MxRegionTopBottom* MxRegionTopBottom::Clone()
+{
+	MxRegionTopBottom* clone = new MxRegionTopBottom(m_top, m_bottom);
+
+	MxRegionLeftRightListCursor cursor(m_leftRightList);
+	MxRegionLeftRight* leftRight;
+
+	while (cursor.Next(leftRight))
+		clone->m_leftRightList->Append(leftRight->Clone());
+
+	return clone;
 }
 
 // OFFSET: LEGO1 0x100c57b0
-MxBool MxRegionTopBottom::FUN_100c57b0(MxRect32 &p_rect)
-{
-  MxRegionLeftRightListCursor cursor(m_leftRightList);
-  MxRegionLeftRight *leftRight;
-
-  while (cursor.Next(leftRight)) {
-    if (p_rect.m_right <= leftRight->m_left)
-      return FALSE;
-    if (leftRight->m_right > p_rect.m_left)
-      return TRUE;
-  }
-
-  return FALSE;
-=======
-	// TODO
+MxBool MxRegionTopBottom::FUN_100c57b0(MxRect32& p_rect)
+{
+	MxRegionLeftRightListCursor cursor(m_leftRightList);
+	MxRegionLeftRight* leftRight;
+
+	while (cursor.Next(leftRight)) {
+		if (p_rect.m_right <= leftRight->m_left)
+			return FALSE;
+		if (leftRight->m_right > p_rect.m_left)
+			return TRUE;
+	}
+
 	return FALSE;
->>>>>>> 10ebdfa6
 }