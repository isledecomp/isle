#include "mxtransitionmanager.h"

#include "legovideomanager.h"
#include "legoinputmanager.h"
#include "legoutil.h"
#include "legoworld.h"
#include "mxbackgroundaudiomanager.h"
#include "mxparam.h"
#include "mxticklemanager.h"

DECOMP_SIZE_ASSERT(MxTransitionManager, 0x900);

// 0x100f4378
RECT g_fullScreenRect = {0, 0, 640, 480};

// OFFSET: LEGO1 0x1004b8d0
MxTransitionManager::MxTransitionManager()
{
  m_animationTimer = 0;
  m_transitionType = NOT_TRANSITIONING;
  m_ddSurface = NULL;
  m_waitIndicator = NULL;
  m_copyBuffer = NULL;
  m_copyFlags.bit0 = FALSE;
  m_unk28.bit0 = FALSE;
  m_unk24 = 0;
}

// OFFSET: LEGO1 0x1004ba00
MxTransitionManager::~MxTransitionManager()
{
  delete[] m_copyBuffer;

  if (m_waitIndicator != NULL) {
    delete m_waitIndicator->GetAction();
    delete m_waitIndicator;
  }

  TickleManager()->UnregisterClient(this);
}

// OFFSET: LEGO1 0x1004bac0
MxResult MxTransitionManager::Tickle()
{
  if (this->m_animationSpeed + this->m_systemTime > timeGetTime()) {
    return SUCCESS;
  }

  this->m_systemTime = timeGetTime();

  switch (this->m_transitionType) {
    case NO_ANIMATION:
      Transition_None();
      break;
    case DISSOLVE:
      Transition_Dissolve();
      break;
    case PIXELATION:
      Transition_Pixelation();
      break;
    case SCREEN_WIPE:
      Transition_Wipe();
      break;
    case WINDOWS:
      Transition_Windows();
      break;
    case BROKEN:
      Transition_Broken();
      break;
  }
  return SUCCESS;
}

// OFFSET: LEGO1 0x1004bc30
void MxTransitionManager::EndTransition(MxBool p_notifyWorld)
{
  if (m_transitionType != NOT_TRANSITIONING) {
    m_transitionType = NOT_TRANSITIONING;

    m_copyFlags.bit0 = FALSE;

    TickleManager()->UnregisterClient(this);

    if (p_notifyWorld) {
      LegoWorld *world = GetCurrentWorld();

      if (world) {
        world->Notify(MxNotificationParam(MXTRANSITIONMANAGER_TRANSITIONENDED, this));
      }
    }
  }
}

// OFFSET: LEGO1 0x1004bd10
void MxTransitionManager::Transition_Dissolve()
{
  // If the animation is finished
  if (m_animationTimer == 40) {
    m_animationTimer = 0;
    EndTransition(TRUE);
    return;
  }

  // If we are starting the animation
  if (m_animationTimer == 0) {
    // Generate the list of columns in order...
    for (MxS32 i = 0; i < 640; i++) {
      m_columnOrder[i] = i;
    }

    // ...then shuffle the list (to ensure that we hit each column once)
    for (i = 0; i < 640; i++) {
      MxS32 swap = rand() % 640;
      MxU16 t = m_columnOrder[i];
      m_columnOrder[i] = m_columnOrder[swap];
      m_columnOrder[swap] = t;
    }

    // For each scanline, pick a random X offset
    for (i = 0; i < 480; i++) {
      m_randomShift[i] = rand() % 640;
    }
  }

  // Run one tick of the animation
  DDSURFACEDESC ddsd;
  memset(&ddsd, 0, sizeof(ddsd));
  ddsd.dwSize = sizeof(ddsd);

  HRESULT res = m_ddSurface->Lock(NULL, &ddsd, DDLOCK_WAIT, NULL);
  if (res == DDERR_SURFACELOST) {
    m_ddSurface->Restore();
    res = m_ddSurface->Lock(NULL, &ddsd, DDLOCK_WAIT, NULL);
  }

  if (res == DD_OK) {
    SubmitCopyRect(&ddsd);

    for (MxS32 col = 0; col < 640; col++) {
      // Select 16 columns on each tick
      if (m_animationTimer * 16 > m_columnOrder[col])
        continue;

      if (m_animationTimer * 16 + 15 < m_columnOrder[col])
        continue;

      for (MxS32 row = 0; row < 480; row++) {
        // Shift the chosen column a different amount at each scanline.
        // We use the same shift for that scanline each time.
        // By the end, every pixel gets hit.
        MxS32 x_shift = (m_randomShift[row] + col) % 640;

        // Set the chosen pixel to black
        if (ddsd.ddpfPixelFormat.dwRGBBitCount == 8) {
          ((MxU8*)ddsd.lpSurface)[row * ddsd.lPitch + x_shift] = 0;
        } else {
          ((MxU16*)ddsd.lpSurface)[row * ddsd.lPitch + x_shift] = 0;
        }
      }
    }

    SetupCopyRect(&ddsd);
    m_ddSurface->Unlock(ddsd.lpSurface);

    if (VideoManager()->GetVideoParam().flags().GetFlipSurfaces()) {
      LPDIRECTDRAWSURFACE surf = VideoManager()->GetDisplaySurface()->GetDirectDrawSurface1();
      surf->BltFast(NULL, NULL, m_ddSurface, &g_fullScreenRect, DDBLTFAST_WAIT);
    }

    m_animationTimer++;
  }
}

// OFFSET: LEGO1 0x1004baa0
MxResult MxTransitionManager::GetDDrawSurfaceFromVideoManager() // vtable+0x14
{
  LegoVideoManager *videoManager = VideoManager();
  this->m_ddSurface = videoManager->GetDisplaySurface()->GetDirectDrawSurface2();
  return SUCCESS;
}

// OFFSET: LEGO1 0x1004bb70
MxResult MxTransitionManager::StartTransition(TransitionType p_animationType, MxS32 p_speed,
                                              MxBool p_doCopy, MxBool p_playMusicInAnim)
{
  if (this->m_transitionType == NOT_TRANSITIONING) {
    if (!p_playMusicInAnim) {
      MxBackgroundAudioManager *backgroundAudioManager = BackgroundAudioManager();
      backgroundAudioManager->Stop();
    }

    this->m_transitionType = p_animationType;

    m_copyFlags.bit0 = p_doCopy;

    if (m_copyFlags.bit0 && m_waitIndicator != NULL) {
      m_waitIndicator->Enable(TRUE);

      MxDSAction *action = m_waitIndicator->GetAction();
      action->SetLoopCount(10000);
      action->SetFlags(action->GetFlags() | MxDSAction::Flag_Bit9);
    }

    MxU32 time = timeGetTime();
    this->m_systemTime = time;

    this->m_animationSpeed = p_speed;

    MxTickleManager *tickleManager = TickleManager();
    tickleManager->RegisterClient(this, p_speed);

    LegoInputManager *inputManager = InputManager();
    inputManager->m_unk0x88 = TRUE;
    inputManager->m_unk0x336 = FALSE;

    LegoVideoManager *videoManager = VideoManager();
    videoManager->SetUnkE4(FALSE);

    SetAppCursor(1);
    return SUCCESS;
  }
  return FAILURE;
}

// OFFSET: LEGO1 0x1004bcf0
void MxTransitionManager::Transition_None()
{
  LegoVideoManager *videoManager = VideoManager();
  videoManager->GetDisplaySurface()->FUN_100ba640();
  EndTransition(TRUE);
}

// OFFSET: LEGO1 0x1004bed0
void MxTransitionManager::Transition_Pixelation()
{
  if (m_animationTimer == 16) {
    m_animationTimer = 0;
    EndTransition(TRUE);
    return;
  }

  if (m_animationTimer == 0) {
    // Same init/shuffle steps as the dissolve transition, except that
    // we are using big blocky pixels and only need 64 columns.
    for (MxS32 i = 0; i < 64; i++) {
      m_columnOrder[i] = i;
    }

    for (i = 0; i < 64; i++) {
      MxS32 swap = rand() % 64;
      MxU16 t = m_columnOrder[i];
      m_columnOrder[i] = m_columnOrder[swap];
      m_columnOrder[swap] = t;
    }

    // The same is true here. We only need 48 rows.
    for (i = 0; i < 48; i++) {
      m_randomShift[i] = rand() % 64;
    }
  }

  // Run one tick of the animation
  DDSURFACEDESC ddsd;
  memset(&ddsd, 0, sizeof(ddsd));
  ddsd.dwSize = sizeof(ddsd);

  HRESULT res = m_ddSurface->Lock(NULL, &ddsd, 1, NULL);
  if (res == DDERR_SURFACELOST) {
    m_ddSurface->Restore();
    res = m_ddSurface->Lock(NULL, &ddsd, 1, NULL);
  }

  if (res == DD_OK) {
    SubmitCopyRect(&ddsd);

    for (MxS32 col = 0; col < 64; col++) {
      // Select 4 columns on each tick
      if (m_animationTimer * 4 > m_columnOrder[col])
        continue;

      if (m_animationTimer * 4 + 3 < m_columnOrder[col])
        continue;

      for (MxS32 row = 0; row < 48; row++) {
        MxS32 x_shift = 10 * ((m_randomShift[row] + col) % 64);
        
        // To do the pixelation, we subdivide the 640x480 surface into
        // 10x10 pixel blocks. At the chosen block, we sample the top-leftmost
        // color and set the other 99 pixels to that value.

        // Find the pixel to sample
        MxS32 sample_ofs = 10 * row * ddsd.lPitch + x_shift;
        MxS32 bytesPerPixel = ddsd.ddpfPixelFormat.dwRGBBitCount / 8;

        // Save this cast from void* to save time.
        // Seems to help accuracy doing it this way.
        MxU8 *surface = (MxU8*)ddsd.lpSurface;
        MxU8 *source = surface + sample_ofs * bytesPerPixel;

        MxU32 sample = bytesPerPixel == 1 ? *source
                                          : *(MxU16*)source;

        for (MxS32 k = 10*row; k < 10*row + 10; k++) {
          if (ddsd.ddpfPixelFormat.dwRGBBitCount == 8) {
            // TODO: This block and the next don't match, but they are
            // hopefully correct in principle.
            MxU16 color_word = MAKEWORD(LOBYTE(sample), LOBYTE(sample));
            MxU32 new_color = MAKELONG(color_word, color_word);
            
            MxU8 *pos = surface + k * ddsd.lPitch + x_shift;
            MxU32 *dest = (MxU32*)pos;            
            
            // Sets 10 pixels (10 bytes)
            dest[0] = new_color;
            dest[1] = new_color;
            MxU16 *half = (MxU16*)(dest+2);
            *half = new_color;
          } else {
            MxU32 new_color = MAKELONG(sample, sample);

            // You might expect a cast to MxU16* instead, but lPitch is
            // bytes/scanline, not pixels/scanline. Therefore, we just
            // need to double the x_shift to get to the right spot.
            MxU8 *pos = surface + k * ddsd.lPitch + 2*x_shift;
            MxU32 *dest = (MxU32*)pos;
            // Sets 10 pixels (20 bytes)
            dest[0] = new_color;
            dest[1] = new_color;
            dest[2] = new_color;
            dest[3] = new_color;
            dest[4] = new_color;
          }
        }
      }
    }

    SetupCopyRect(&ddsd);
    m_ddSurface->Unlock(ddsd.lpSurface);

    if (VideoManager()->GetVideoParam().flags().GetFlipSurfaces()) {
      LPDIRECTDRAWSURFACE surf = VideoManager()->GetDisplaySurface()->GetDirectDrawSurface1();
      surf->BltFast(NULL, NULL, m_ddSurface, &g_fullScreenRect, DDBLTFAST_WAIT);
    }

    m_animationTimer++;
  }

}

<<<<<<< HEAD

// OFFSET: LEGO1 0x1004c270
=======
// OFFSET: LEGO1 0x1004c270 STUB
>>>>>>> 37e75703
void MxTransitionManager::Transition_Windows()
{
  if (m_animationTimer == 240) {
    m_animationTimer = 0;
    EndTransition(TRUE);
    return;
  }

  DDSURFACEDESC ddsd;
  ZeroMemory(&ddsd, sizeof(ddsd));
  ddsd.dwSize = sizeof(ddsd);

  HRESULT res = m_ddSurface->Lock(NULL, &ddsd, DDLOCK_WAIT, NULL);
  if (res == DDERR_SURFACELOST) {
    m_ddSurface->Restore();
    res = m_ddSurface->Lock(NULL, &ddsd, DDLOCK_WAIT, NULL);
  }

  if (res == DD_OK) {
    SubmitCopyRect(&ddsd);

    MxS32 widthInPixels = ddsd.lPitch / 8;

    MxU8 *line = (MxU8 *) ddsd.lpSurface + m_animationTimer * ddsd.lPitch;
    memset(line, 0, widthInPixels * 640);

    MxS32 count = m_animationTimer + 1;
    while (count < 480 - m_animationTimer) {
      line += ddsd.lPitch;

      memset(line + m_animationTimer * widthInPixels, 0, ddsd.lPitch / 8);
      memset(line + (640 - 1 - m_animationTimer) * widthInPixels, 0, ddsd.lPitch / 8);
      
      count++;
    }

    line += ddsd.lPitch;
    memset(line, 0, widthInPixels * 640);

    SetupCopyRect(&ddsd);
    m_ddSurface->Unlock(ddsd.lpSurface);

    m_animationTimer++;
  }
}

// OFFSET: LEGO1 0x1004c3e0
void MxTransitionManager::Transition_Broken()
{
  // This function has no actual animation logic.
  // It also never calls EndTransition to
  // properly terminate the transition, so
  // the game just hangs forever.

  DDSURFACEDESC ddsd;
  ZeroMemory(&ddsd, sizeof(ddsd));
  ddsd.dwSize = sizeof(ddsd);

  HRESULT res = m_ddSurface->Lock(NULL, &ddsd, DDLOCK_WAIT, NULL);
  if (res == DDERR_SURFACELOST) {
    m_ddSurface->Restore();
    res = m_ddSurface->Lock(NULL, &ddsd, DDLOCK_WAIT, NULL);
  }

  if (res == DD_OK) {
    SubmitCopyRect(&ddsd);
    SetupCopyRect(&ddsd);
    m_ddSurface->Unlock(ddsd.lpSurface);
  }
}

// OFFSET: LEGO1 0x1004c170
void MxTransitionManager::Transition_Wipe()
{
  // If the animation is finished
  if (m_animationTimer == 240) {
    m_animationTimer = 0;
    EndTransition(TRUE);
    return;
  }

  DDSURFACEDESC ddsd;
  memset(&ddsd, 0, sizeof(ddsd));
  ddsd.dwSize = sizeof(ddsd);

  HRESULT res = m_ddSurface->Lock(NULL, &ddsd, DDLOCK_WAIT, NULL);
  if (res == DDERR_SURFACELOST) {
    m_ddSurface->Restore();
    res = m_ddSurface->Lock(NULL, &ddsd, DDLOCK_WAIT, NULL);
  }

  if (res == DD_OK) {
    SubmitCopyRect(&ddsd);

    // For each of the 240 animation ticks, blank out two scanlines
    // starting at the top of the screen.
    // (dwRGBBitCount / 8) will tell how many bytes are used per pixel.
    MxU8 *line = (MxU8*)ddsd.lpSurface + 2*ddsd.lPitch*m_animationTimer;
    memset(line, 0, 640 * ddsd.ddpfPixelFormat.dwRGBBitCount / 8);

    line += ddsd.lPitch;
    memset(line, 0, 640 * ddsd.ddpfPixelFormat.dwRGBBitCount / 8);

    SetupCopyRect(&ddsd);
    m_ddSurface->Unlock(ddsd.lpSurface);

    m_animationTimer++;
  }
}

// OFFSET: LEGO1 0x1004c470
void MxTransitionManager::SetWaitIndicator(MxVideoPresenter *p_waitIndicator)
{
  // End current wait indicator
  if (m_waitIndicator != NULL) {
    m_waitIndicator->GetAction()->SetFlags(m_waitIndicator->GetAction()->GetFlags() & ~MxDSAction::Flag_Parsed);
    m_waitIndicator->EndAction();
    m_waitIndicator = NULL;
  }

  // Check if we were given a new wait indicator
  if (p_waitIndicator != NULL) {
    // Setup the new wait indicator
    m_waitIndicator = p_waitIndicator;

    LegoVideoManager *videoManager = VideoManager();
    videoManager->RemovePresenter(*m_waitIndicator);

    if (m_waitIndicator->GetCurrentTickleState() < MxPresenter::TickleState_Streaming) {
      m_waitIndicator->Tickle();
    }
  } else {
    // Disable copy rect
    m_copyFlags.bit0 = FALSE;
  }
}

// OFFSET: LEGO1 0x1004c4d0
void MxTransitionManager::SubmitCopyRect(LPDDSURFACEDESC ddsc)
{
  // Check if the copy rect is setup
  if (m_copyFlags.bit0 == FALSE || m_waitIndicator == NULL || m_copyBuffer == NULL) {
    return;
  }

  // Copy the copy rect onto the surface
  MxU8 *dst;

  MxU32 bytesPerPixel = ddsc->ddpfPixelFormat.dwRGBBitCount / 8;

  const MxU8 *src = (const MxU8 *)m_copyBuffer;

  MxS32 copyPitch;
  copyPitch = ((m_copyRect.right - m_copyRect.left) + 1) * bytesPerPixel;

  MxS32 y;
  dst = (MxU8 *)ddsc->lpSurface + (ddsc->lPitch * m_copyRect.top) + (bytesPerPixel * m_copyRect.left);

  for (y = 0; y < m_copyRect.bottom - m_copyRect.top + 1; ++y) {
    memcpy(dst, src, copyPitch);
    src += copyPitch;
    dst += ddsc->lPitch;
  }

  // Free the copy buffer
  delete[] m_copyBuffer;
  m_copyBuffer = NULL;
}

// OFFSET: LEGO1 0x1004c580
void MxTransitionManager::SetupCopyRect(LPDDSURFACEDESC ddsc)
{
  // Check if the copy rect is setup
  if (m_copyFlags.bit0 == FALSE || m_waitIndicator == NULL) {
    return;
  }

  // Tickle wait indicator
  m_waitIndicator->Tickle();

  // Check if wait indicator has started
  if (m_waitIndicator->GetCurrentTickleState() >= MxPresenter::TickleState_Streaming) {
    // Setup the copy rect
    MxU32 copyPitch = (ddsc->ddpfPixelFormat.dwRGBBitCount / 8) * (m_copyRect.right - m_copyRect.left + 1); // This uses m_copyRect, seemingly erroneously
    MxU32 bytesPerPixel = ddsc->ddpfPixelFormat.dwRGBBitCount / 8;

    m_copyRect.left = m_waitIndicator->GetLocationX();
    m_copyRect.top = m_waitIndicator->GetLocationY();

    MxS32 height = m_waitIndicator->GetHeight();
    MxS32 width = m_waitIndicator->GetWidth();

    m_copyRect.right = m_copyRect.left + width - 1;
    m_copyRect.bottom = m_copyRect.top + height - 1;

    // Allocate the copy buffer
    const MxU8 *src = (const MxU8*)ddsc->lpSurface + m_copyRect.top * ddsc->lPitch + bytesPerPixel * m_copyRect.left;

    m_copyBuffer = new MxU8[bytesPerPixel * width * height];
    if (!m_copyBuffer)
      return;

    // Copy into the copy buffer
    MxU8 *dst = m_copyBuffer;

    for (MxS32 i = 0; i < (m_copyRect.bottom - m_copyRect.top + 1); i++)
    {
      memcpy(dst, src, copyPitch);
      src += ddsc->lPitch;
      dst += copyPitch;
    }
  }

  // Setup display surface
  if ((m_waitIndicator->GetAction()->GetFlags() & MxDSAction::Flag_Bit5) != 0)
  {
    MxDisplaySurface *displaySurface = VideoManager()->GetDisplaySurface();
    MxBool unkbool = FALSE;
    displaySurface->vtable2c(ddsc, m_waitIndicator->m_bitmap, 0, 0, m_waitIndicator->GetLocationX(), m_waitIndicator->GetLocationY(), m_waitIndicator->GetWidth(), m_waitIndicator->GetHeight(), unkbool);
  }
  else
  {
    MxDisplaySurface *displaySurface = VideoManager()->GetDisplaySurface();
    displaySurface->vtable24(ddsc, m_waitIndicator->m_bitmap, 0, 0, m_waitIndicator->GetLocationX(), m_waitIndicator->GetLocationY(), m_waitIndicator->GetWidth(), m_waitIndicator->GetHeight());
  }
}<|MERGE_RESOLUTION|>--- conflicted
+++ resolved
@@ -347,12 +347,7 @@
 
 }
 
-<<<<<<< HEAD
-
 // OFFSET: LEGO1 0x1004c270
-=======
-// OFFSET: LEGO1 0x1004c270 STUB
->>>>>>> 37e75703
 void MxTransitionManager::Transition_Windows()
 {
   if (m_animationTimer == 240) {
