--- conflicted
+++ resolved
@@ -6,12 +6,9 @@
 
 class LegoEntity;
 class LegoROI;
-<<<<<<< HEAD
 class LegoWorld;
 struct LegoBuildingData;
-=======
 class LegoStorage;
->>>>>>> 45f9f54f
 
 // VTABLE: LEGO1 0x100d6f50
 // SIZE 0x30
