#include "infocenter.h"

#include "infocenterstate.h"
#include "jukebox.h"
#include "legocontrolmanager.h"
#include "legogamestate.h"
#include "legoinputmanager.h"
#include "legoomni.h"
#include "legoutil.h"
#include "legovideomanager.h"
#include "mxactionnotificationparam.h"
#include "mxbackgroundaudiomanager.h"
#include "mxnotificationmanager.h"
#include "mxstillpresenter.h"
#include "mxticklemanager.h"
#include "mxtransitionmanager.h"

DECOMP_SIZE_ASSERT(Infocenter, 0x1d8)
DECOMP_SIZE_ASSERT(InfocenterMapEntry, 0x18)

// GLOBAL: LEGO1 0x100f76a0
const char* g_object2x4red = "2x4red";

// GLOBAL: LEGO1 0x100f76a4
const char* g_object2x4grn = "2x4grn";

// FUNCTION: LEGO1 0x1006ea20
Infocenter::Infocenter()
{
	m_unk0xfc = 0;
	m_unk0x11c = 0;
	m_infocenterState = NULL;
	m_frameHotBitmap = 0;
	m_unk0x11c = 0;
	m_transitionDestination = 0;
	m_currentInfomainScript = c_noInfomain;
	m_currentCutscene = e_noIntro;

	memset(&m_mapAreas, 0, sizeof(m_mapAreas));

	m_unk0x1c8 = -1;
	SetAppCursor(1);
	NotificationManager()->Register(this);

	m_infoManDialogueTimer = 0;
	m_bookAnimationTimer = 0;
	m_unk0x1d4 = 0;
	m_unk0x1d6 = 0;
}

// FUNCTION: LEGO1 0x1006ec90
Infocenter::~Infocenter()
{
	BackgroundAudioManager()->Stop();

	MxS16 i = 0;
	do {
		if (m_infocenterState->GetInfocenterBufferElement(i) != NULL) {
			m_infocenterState->GetInfocenterBufferElement(i)->Enable(FALSE);
		}
		i++;
	} while (i < m_infocenterState->GetInfocenterBufferSize());

	ControlManager()->Unregister(this);

	InputManager()->UnRegister(this);
	if (InputManager()->GetWorld() == this) {
		InputManager()->ClearWorld();
	}

	NotificationManager()->Unregister(this);

	TickleManager()->UnregisterClient(this);
}

// STUB: LEGO1 0x1006ed90
MxResult Infocenter::Create(MxDSAction& p_dsAction)
{
	if (LegoWorld::Create(p_dsAction) == SUCCESS) {
		InputManager()->SetWorld(this);
		ControlManager()->Register(this);
	}

	LegoGameState* gs = GameState();
	m_infocenterState = (InfocenterState*) gs->GetState("InfocenterState");
	if (!m_infocenterState) {
		m_infocenterState = (InfocenterState*) gs->CreateState("InfocenterState");
		m_infocenterState->SetUnknown0x74(3);
	}
	else {
		// TODO
	}

	// TODO
	InputManager()->Register(this);
	SetIsWorldActive(FALSE);
	return SUCCESS;
}

// FUNCTION: LEGO1 0x1006ef10
MxLong Infocenter::Notify(MxParam& p_param)
{
	MxLong result = 0;
	LegoWorld::Notify(p_param);

	if (m_worldStarted) {
		switch (((MxNotificationParam&) p_param).GetNotification()) {
		case c_notificationType0:
			result = HandleNotification0(p_param);
			break;
		case c_notificationEndAction:
			result = HandleEndAction(p_param);
			break;
		case c_notificationKeyPress:
			result = HandleKeyPress(((LegoEventNotificationParam&) p_param).GetKey());
			break;
		case c_notificationButtonUp:
			result = HandleButtonUp(
				((LegoEventNotificationParam&) p_param).GetX(),
				((LegoEventNotificationParam&) p_param).GetY()
			);
			break;
		case c_notificationMouseMove:
			result = HandleMouseMove(
				((LegoEventNotificationParam&) p_param).GetX(),
				((LegoEventNotificationParam&) p_param).GetY()
			);
			break;
		case c_notificationType17:
			result = HandleNotification17((LegoControlManagerEvent&) p_param);
			break;
		case c_notificationTransitioned:
			StopBookAnimation();
			m_bookAnimationTimer = 0;

			if (m_infocenterState->GetUnknown0x74() == 0x0c) {
				StartCredits();
				m_infocenterState->SetUnknown0x74(0xd);
			}
			else if (m_transitionDestination != 0) {
				BackgroundAudioManager()->RaiseVolume();
<<<<<<< HEAD
				GameState()->HandleAction(m_transitionDestination);
				m_transitionDestination = 0;
=======
				GameState()->SwitchArea(m_unk0x104);
				m_unk0x104 = 0;
>>>>>>> bad32149
			}
			break;
		}
	}

	return result;
}

// FUNCTION: LEGO1 0x1006f080
MxLong Infocenter::HandleEndAction(MxParam& p_param)
{
	MxDSAction* action = ((MxEndActionNotificationParam&) p_param).GetAction();
	if (action->GetAtomId() == *g_creditsScript && action->GetObjectId() == 499) {
		Lego()->CloseMainWindow();
		return 1;
	}

	if (action->GetAtomId() == m_atom &&
		(action->GetObjectId() == 40 || action->GetObjectId() == 41 || action->GetObjectId() == 42 ||
		 action->GetObjectId() == 43 || action->GetObjectId() == 44)) {
		if (m_unk0x1d4) {
			m_unk0x1d4--;
		}

		if (!m_unk0x1d4) {
			PlayMusic(JukeBox::e_informationCenter);
			GameState()->FUN_10039780(m_unk0xfc);

			switch (m_unk0xfc) {
			case 1:
				PlayAction(c_pepperCharacterSelect);
				break;
			case 2:
				PlayAction(c_mamaCharacterSelect);
				break;
			case 3:
				PlayAction(c_papaCharacterSelect);
				break;
			case 4:
				PlayAction(c_nickCharacterSelect);
				break;
			case 5:
				PlayAction(c_lauraCharacterSelect);
				break;
			default:
				break;
			}

			UpdateFrameHot(TRUE);
		}
	}

	MxLong result = m_radio.Notify(p_param);

	if (result || (action->GetAtomId() != m_atom && action->GetAtomId() != *g_introScript))
		return result;

	if (action->GetObjectId() == c_returnBackGuidanceDialogue2) {
		ControlManager()->FUN_100293c0(0x10, action->GetAtomId().GetInternal(), 0);
		m_unk0x1d6 = 0;
	}

	switch (m_infocenterState->GetUnknown0x74()) {
	case 0:
		switch (m_currentCutscene) {
		case e_legoMovie:
			PlayCutscene(e_mindscapeMovie, FALSE);
			return 1;
		case e_mindscapeMovie:
			PlayCutscene(e_introMovie, TRUE);
			return 1;
		case e_badEndMovie:
			StopCutscene();
			m_infocenterState->SetUnknown0x74(11);
			PlayAction(c_badEndingDialogue);
			m_currentCutscene = e_noIntro;
			return 1;
		case e_goodEndMovie:
			StopCutscene();
			m_infocenterState->SetUnknown0x74(11);
			PlayAction(c_goodEndingDialogue);
			m_currentCutscene = e_noIntro;
			return 1;
		}

		// default / 2nd case probably?
		StopCutscene();
		m_infocenterState->SetUnknown0x74(11);
		PlayAction(c_welcomeDialogue);
		m_currentCutscene = e_noIntro;

		if (m_infocenterState->GetInfocenterBufferElement(0) == 0) {
			m_bookAnimationTimer = 1;
			return 1;
		}
		break;
	case 1:
		m_infocenterState->SetUnknown0x74(11);

		switch (m_currentCutscene) {
		case e_badEndMovie:
			PlayAction(c_badEndingDialogue);
			break;
		case e_goodEndMovie:
			PlayAction(c_goodEndingDialogue);
			break;
		default:
			PlayAction(c_welcomeDialogue);
		}

		m_currentCutscene = e_noIntro;
		return 1;
	case 2:
		FUN_10015860(g_object2x4red, 0);
		FUN_10015860(g_object2x4grn, 0);
		BackgroundAudioManager()->RaiseVolume();
		return 1;
	case 4:
		if (action->GetObjectId() == 70 || action->GetObjectId() == 71) {
			TransitionManager()->StartTransition(MxTransitionManager::e_pixelation, 50, FALSE, FALSE);
			m_infocenterState->SetUnknown0x74(14);
			return 1;
		}
		break;
	case 5:
		if (action->GetObjectId() == m_currentInfomainScript) {
			if (GameState()->GetUnknown10() != 2 && m_unk0xfc != 0) {
				GameState()->FUN_10039780(m_unk0xfc);
			}
			TransitionManager()->StartTransition(MxTransitionManager::e_pixelation, 50, FALSE, FALSE);
			m_infocenterState->SetUnknown0x74(14);
			return 1;
		}
		break;
	case 11:
		if (m_infocenterState->GetInfocenterBufferElement(0) == 0 && m_currentInfomainScript != 40 &&
			m_currentInfomainScript != 41 && m_currentInfomainScript != 42 && m_currentInfomainScript != 43 &&
			m_currentInfomainScript != 44) {
			m_infoManDialogueTimer = 1;
			PlayMusic(JukeBox::e_informationCenter);
		}

		m_infocenterState->SetUnknown0x74(2);
		FUN_10015860("infoman", 1);
		return 1;
	case 12:
		if (action->GetObjectId() == m_currentInfomainScript) {
			TransitionManager()->StartTransition(MxTransitionManager::e_pixelation, 50, FALSE, FALSE);
		}
	}

	result = 1;

	return result;
}

// STUB: LEGO1 0x1006f4e0
void Infocenter::ReadyWorld()
{
	m_infoManDialogueTimer = 0;
	m_bookAnimationTimer = 0;
	m_unk0x1d4 = 0;
	m_unk0x1d6 = 0;

	MxStillPresenter* bg = (MxStillPresenter*) Find("MxStillPresenter", "Background_Bitmap");
	MxStillPresenter* bgRed = (MxStillPresenter*) Find("MxStillPresenter", "BackgroundRed_Bitmap");

	switch (GameState()->GetUnknown10()) {
	case 0:
		bg->Enable(1);
		InitializeBitmaps();
		switch (m_infocenterState->GetUnknown0x74()) {
		case 3:
			PlayCutscene(e_legoMovie, TRUE);
			m_infocenterState->SetUnknown0x74(0);
			return;
		case 4:
			m_infocenterState->SetUnknown0x74(2);
			if (m_infocenterState->GetInfocenterBufferElement(0) == 0) {
				m_bookAnimationTimer = 1;
			}

			PlayAction(c_letsGetStartedDialogue);
			PlayMusic(JukeBox::e_informationCenter);
			FUN_10015820(FALSE, LegoOmni::c_disableInput | LegoOmni::c_disable3d | LegoOmni::c_clearScreen);
			return;
		default:
			PlayMusic(JukeBox::e_informationCenter);
			// TODO
			break;
		case 8:
			PlayMusic(JukeBox::e_informationCenter);
			PlayAction(c_exitConfirmationDialogue);
			FUN_10015820(FALSE, LegoOmni::c_disableInput | LegoOmni::c_disable3d | LegoOmni::c_clearScreen);
			return;
		case 0xf:
			if (m_infocenterState->GetInfocenterBufferElement(0) == 0) {
				m_bookAnimationTimer = 1;
			}

			PlayAction(c_clickOnInfomanDialogue);
			PlayMusic(JukeBox::e_informationCenter);
			FUN_10015820(FALSE, LegoOmni::c_disableInput | LegoOmni::c_disable3d | LegoOmni::c_clearScreen);
			return;
		}
		break;
	case 1:
		// TODO
		break;
	case 2:
		// TODO
		break;
	default:
		m_infocenterState->SetUnknown0x74(11);
		FUN_10015820(FALSE, LegoOmni::c_disableInput | LegoOmni::c_disable3d | LegoOmni::c_clearScreen);
		return;
	}
}

// FUNCTION: LEGO1 0x1006f9a0
void Infocenter::InitializeBitmaps()
{
	m_radio.Initialize(TRUE);

	((MxPresenter*) Find(m_atom, c_leftArrowCtl))->Enable(TRUE);
	((MxPresenter*) Find(m_atom, c_rightArrowCtl))->Enable(TRUE);
	((MxPresenter*) Find(m_atom, c_infoCtl))->Enable(TRUE);
	((MxPresenter*) Find(m_atom, c_boatCtl))->Enable(TRUE);
	((MxPresenter*) Find(m_atom, c_raceCtl))->Enable(TRUE);
	((MxPresenter*) Find(m_atom, c_pizzaCtl))->Enable(TRUE);
	((MxPresenter*) Find(m_atom, c_gasCtl))->Enable(TRUE);
	((MxPresenter*) Find(m_atom, c_medCtl))->Enable(TRUE);
	((MxPresenter*) Find(m_atom, c_copCtl))->Enable(TRUE);

	((MxPresenter*) Find(m_atom, c_mamaCtl))->Enable(TRUE);
	((MxPresenter*) Find(m_atom, c_papaCtl))->Enable(TRUE);
	((MxPresenter*) Find(m_atom, c_pepperCtl))->Enable(TRUE);
	((MxPresenter*) Find(m_atom, c_nickCtl))->Enable(TRUE);
	((MxPresenter*) Find(m_atom, c_lauraCtl))->Enable(TRUE);
	((MxPresenter*) Find(m_atom, c_radioCtl))->Enable(TRUE);

	m_mapAreas[0].m_presenter = (MxStillPresenter*) Find("MxStillPresenter", "Info_A_Bitmap");
	m_mapAreas[0].m_unk0x08 = 391;
	m_mapAreas[0].m_unk0x0c = 182;
	m_mapAreas[0].m_unk0x10 = 427;
	m_mapAreas[0].m_unk0x14 = 230;
	m_mapAreas[0].m_unk0x04 = 3;

	m_mapAreas[1].m_presenter = (MxStillPresenter*) Find("MxStillPresenter", "Boat_A_Bitmap");
	m_mapAreas[1].m_unk0x08 = 304;
	m_mapAreas[1].m_unk0x0c = 225;
	m_mapAreas[1].m_unk0x10 = 350;
	m_mapAreas[1].m_unk0x14 = 268;
	m_mapAreas[1].m_unk0x04 = 10;

	m_mapAreas[2].m_presenter = (MxStillPresenter*) Find("MxStillPresenter", "Race_A_Bitmap");
	m_mapAreas[2].m_unk0x08 = 301;
	m_mapAreas[2].m_unk0x0c = 133;
	m_mapAreas[2].m_unk0x10 = 347;
	m_mapAreas[2].m_unk0x14 = 181;
	m_mapAreas[2].m_unk0x04 = 11;

	m_mapAreas[3].m_presenter = (MxStillPresenter*) Find("MxStillPresenter", "Pizza_A_Bitmap");
	m_mapAreas[3].m_unk0x08 = 289;
	m_mapAreas[3].m_unk0x0c = 182;
	m_mapAreas[3].m_unk0x10 = 335;
	m_mapAreas[3].m_unk0x14 = 225;
	m_mapAreas[3].m_unk0x04 = 12;

	m_mapAreas[4].m_presenter = (MxStillPresenter*) Find("MxStillPresenter", "Gas_A_Bitmap");
	m_mapAreas[4].m_unk0x10 = 391;
	m_mapAreas[4].m_unk0x08 = 350;
	m_mapAreas[4].m_unk0x0c = 161;
	m_mapAreas[4].m_unk0x14 = 209;
	m_mapAreas[4].m_unk0x04 = 13;

	m_mapAreas[5].m_presenter = (MxStillPresenter*) Find("MxStillPresenter", "Med_A_Bitmap");
	m_mapAreas[5].m_unk0x08 = 392;
	m_mapAreas[5].m_unk0x0c = 130;
	m_mapAreas[5].m_unk0x10 = 438;
	m_mapAreas[5].m_unk0x14 = 176;
	m_mapAreas[5].m_unk0x04 = 14;

	m_mapAreas[6].m_presenter = (MxStillPresenter*) Find("MxStillPresenter", "Cop_A_Bitmap");
	m_mapAreas[6].m_unk0x08 = 396;
	m_mapAreas[6].m_unk0x0c = 229;
	m_mapAreas[6].m_unk0x10 = 442;
	m_mapAreas[6].m_unk0x14 = 272;
	m_mapAreas[6].m_unk0x04 = 15;

	m_frameHotBitmap = (MxStillPresenter*) Find("MxStillPresenter", "FrameHot_Bitmap");

	UpdateFrameHot(TRUE);
}

// FUNCTION: LEGO1 0x1006fd00
MxU8 Infocenter::HandleMouseMove(MxS32 p_x, MxS32 p_y)
{
	if (m_unk0x11c) {
		if (!m_unk0x11c->IsEnabled()) {
			MxS32 oldDisplayZ = m_unk0x11c->GetDisplayZ();

			m_unk0x11c->SetDisplayZ(1000);
			VideoManager()->SortPresenterList();
			m_unk0x11c->Enable(TRUE);
			m_unk0x11c->VTable0x88(p_x, p_y);

			m_unk0x11c->SetDisplayZ(oldDisplayZ);
		}
		else {
			m_unk0x11c->VTable0x88(p_x, p_y);
		}

		FUN_10070d10(p_x, p_y);
		return 1;
	}
	return 0;
}

// FUNCTION: LEGO1 0x1006fda0
MxLong Infocenter::HandleKeyPress(MxS8 p_key)
{
	MxLong result = 0;

	if (p_key == ' ' && m_worldStarted) {
		switch (m_infocenterState->GetUnknown0x74()) {
		case 0:
			StopCutscene();
			m_infocenterState->SetUnknown0x74(1);

			if (m_infocenterState->GetInfocenterBufferElement(0) == 0) {
				m_bookAnimationTimer = 1;
				return 1;
			}
			break;
		case 1:
		case 4:
			break;
		default: {
			InfomainScript script = m_currentInfomainScript;
			StopCurrentAction();

			switch (m_infocenterState->GetUnknown0x74()) {
			case 5:
			case 12:
				m_currentInfomainScript = script;
				return 1;
			default:
				m_infocenterState->SetUnknown0x74(2);
				return 1;
			case 8:
			case 11:
				break;
			}
		}
		case 13:
			StopCredits();
			break;
		}

		result = 1;
	}

	return result;
}

// STUB: LEGO1 0x1006feb0
MxU8 Infocenter::HandleButtonUp(MxS32 p_x, MxS32 p_y)
{
	return FALSE;
}

// FUNCTION: LEGO1 0x10070370
MxU8 Infocenter::HandleNotification17(LegoControlManagerEvent& p_param)
{
	if (p_param.GetUnknown0x28() == 1) {
		m_infoManDialogueTimer = 0;
		InfomainScript actionToPlay = c_noInfomain;
		StopCurrentAction();
		InfomainScript characterBitmap = c_noInfomain;

		switch (p_param.GetClickedObjectId()) {
		case c_leftArrowCtl:
			m_infocenterState->SetUnknown0x74(14);
			StopCurrentAction();
			if (GameState()->GetUnknown10() == 0) {
				m_radio.Stop();
				TransitionManager()->StartTransition(MxTransitionManager::e_pixelation, 50, FALSE, FALSE);
				m_transitionDestination = 5;
			}
			else {
				// todo
			}
			break;
		case c_rightArrowCtl:
			m_infocenterState->SetUnknown0x74(14);
			StopCurrentAction();
			if (GameState()->GetUnknown10() == 0) {
				m_radio.Stop();
				TransitionManager()->StartTransition(MxTransitionManager::e_pixelation, 50, FALSE, FALSE);
				m_transitionDestination = 13;
			}
			else {
				// todo
			}
			break;
		case c_infoCtl:
			m_radio.Stop();
			break;
		case c_doorCtl:
			if (m_infocenterState->GetUnknown0x74() != 8) {
				actionToPlay = c_exitConfirmationDialogue;
				m_radio.Stop();
				m_infocenterState->SetUnknown0x74(8);
			}
			break;
		case c_boatCtl:
			actionToPlay = c_boatCtlDescription;
			m_radio.Stop();
			break;
		case c_raceCtl:
			actionToPlay = c_raceCtlDescription;
			m_radio.Stop();
			break;
		case c_pizzaCtl:
			actionToPlay = c_pizzaCtlDescription;
			m_radio.Stop();
			break;
		case c_gasCtl:
			actionToPlay = c_gasCtlDescription;
			m_radio.Stop();
			break;
		case c_medCtl:
			actionToPlay = c_medCtlDescription;
			m_radio.Stop();
			break;
		case c_copCtlDescription:
			actionToPlay = c_medCtlDescription;
			m_radio.Stop();
			break;
		case c_bigInfoCtl:
			// TODO
			break;
		case c_bookCtl:
			m_transitionDestination = 12;
			m_infocenterState->SetUnknown0x74(4);
			actionToPlay = GameState()->GetUnknown10() ? c_goToRegBookRed : c_goToRegBook;
			m_radio.Stop();
			GameState()->SetUnknown424(GameState()->GetPrevArea());
			InputManager()->DisableInputProcessing();
			break;
		case c_mamaCtl:
			characterBitmap = c_mamaSelected;
			UpdateFrameHot(FALSE);
			break;
		case c_papaCtl:
			characterBitmap = c_papaSelected;
			UpdateFrameHot(FALSE);
			break;
		case c_pepperCtl:
			characterBitmap = c_pepperSelected;
			UpdateFrameHot(FALSE);
			break;
		case c_nickCtl:
			characterBitmap = c_nickSelected;
			UpdateFrameHot(FALSE);
			break;
		case c_lauraCtl:
			characterBitmap = c_lauraCtl;
			UpdateFrameHot(FALSE);
			break;
		}

		if (actionToPlay != c_noInfomain) {
			PlayAction(actionToPlay);
		}

		if (characterBitmap != c_noInfomain) {
			m_unk0x11c = (MxStillPresenter*) Find(m_atom, characterBitmap);
		}
	}
	return 1;
}

// STUB: LEGO1 0x10070870
MxLong Infocenter::HandleNotification0(MxParam&)
{
	return 1;
}

// FUNCTION: LEGO1 0x10070aa0
void Infocenter::VTable0x68(MxBool p_add)
{
	LegoWorld::VTable0x68(p_add);

	if (p_add) {
		InputManager()->SetWorld(this);
		SetIsWorldActive(FALSE);
	}
	else {
		if (InputManager()->GetWorld() == this) {
			InputManager()->ClearWorld();
		}
	}
}

// FUNCTION: LEGO1 0x10070af0
MxResult Infocenter::Tickle()
{
	if (m_worldStarted == FALSE) {
		LegoWorld::Tickle();
		return SUCCESS;
	}

	if (m_infoManDialogueTimer != 0 && (m_infoManDialogueTimer += 100) > 25000) {
		PlayAction(c_clickOnInfomanDialogue);
		m_infoManDialogueTimer = 0;
	}

	if (m_bookAnimationTimer != 0 && (m_bookAnimationTimer += 100) > 3000) {
		PlayBookAnimation();
		m_bookAnimationTimer = 1;
	}

	if (m_unk0x1d6 != 0) {
		m_unk0x1d6 += 100;

		if (m_unk0x1d6 > 3400 && m_unk0x1d6 < 3650) {
			ControlManager()->FUN_100293c0(0x10, m_atom.GetInternal(), 1);
		}
		else if (m_unk0x1d6 > 3650 && m_unk0x1d6 < 3900) {
			ControlManager()->FUN_100293c0(0x10, m_atom.GetInternal(), 0);
		}
		else if (m_unk0x1d6 > 3900 && m_unk0x1d6 < 4150) {
			ControlManager()->FUN_100293c0(0x10, m_atom.GetInternal(), 1);
		}
		else if (m_unk0x1d6 > 4400) {
			ControlManager()->FUN_100293c0(0x10, m_atom.GetInternal(), 0);
			m_unk0x1d6 = 0;
		}
	}

	return SUCCESS;
}

// FUNCTION: LEGO1 0x10070c20
void Infocenter::PlayCutscene(Cutscene p_entityId, MxBool p_scale)
{
	m_currentCutscene = p_entityId;

	VideoManager()->EnableFullScreenMovie(TRUE, p_scale);
	InputManager()->SetUnknown336(TRUE);
	InputManager()->SetUnknown335(TRUE);
	SetAppCursor(0xb); // Hide cursor
	VideoManager()->GetDisplaySurface()->ClearScreen();

	if (m_currentCutscene != e_noIntro) {
		// check if the cutscene is not an ending
		if (m_currentCutscene >= e_badEndMovie && m_currentCutscene <= e_goodEndMovie) {
			FUN_10070e90();
		}
		InvokeAction(Extra::ActionType::e_opendisk, *g_introScript, m_currentCutscene, NULL);
	}
}

// FUNCTION: LEGO1 0x10070cb0
void Infocenter::StopCutscene()
{
	if (m_currentCutscene != e_noIntro) {
		InvokeAction(Extra::ActionType::e_close, *g_introScript, m_currentCutscene, NULL);
	}

	VideoManager()->EnableFullScreenMovie(FALSE);
	InputManager()->SetUnknown335(FALSE);
	SetAppCursor(0); // Restore cursor to arrow
	FUN_10015820(FALSE, LegoOmni::c_disableInput | LegoOmni::c_disable3d | LegoOmni::c_clearScreen);
}

// FUNCTION: LEGO1 0x10070d00
MxBool Infocenter::VTable0x5c()
{
	return TRUE;
}

// FUNCTION: LEGO1 0x10070d10
void Infocenter::FUN_10070d10(MxS32 p_x, MxS32 p_y)
{
	MxS16 i;
	for (i = 0; i < sizeof(m_mapAreas) / sizeof(InfocenterMapEntry); i++) {
		if (m_mapAreas[i].m_unk0x08 <= p_x && p_x <= m_mapAreas[i].m_unk0x10 && m_mapAreas[i].m_unk0x0c <= p_y &&
			p_y <= m_mapAreas[i].m_unk0x14) {
			break;
		}
	}

	if (i == 7) {
		i = -1;
	}

	if (i != m_unk0x1c8) {
		if (m_unk0x1c8 != -1) {
			m_mapAreas[i].m_presenter->Enable(FALSE);
		}

		m_unk0x1c8 = i;
		if (i != -1) {
			m_mapAreas[i].m_presenter->Enable(TRUE);
		}
	}
}

// FUNCTION: LEGO1 0x10070dc0
void Infocenter::UpdateFrameHot(MxBool p_display)
{
	if (p_display) {
		MxU32 x;
		switch (GameState()->GetUnknownC()) {
		case 1:
			x = 302;
			break;
		case 2:
			x = 204;
			break;
		case 3:
			x = 253;
			break;
		case 4:
			x = 353;
			break;
		case 5:
			x = 399;
			break;
		default:
			return;
		}

		MxS32 oldZ = m_frameHotBitmap->GetDisplayZ();

		m_frameHotBitmap->SetDisplayZ(1000);
		VideoManager()->SortPresenterList();
		m_frameHotBitmap->Enable(TRUE);
		m_frameHotBitmap->VTable0x88(x, 81);

		m_frameHotBitmap->SetDisplayZ(oldZ);
	}
	else {
		if (m_frameHotBitmap) {
			m_frameHotBitmap->Enable(FALSE);
		}
	}
}

// STUB: LEGO1 0x10070e90
void Infocenter::FUN_10070e90()
{
}

// FUNCTION: LEGO1 0x10070f60
MxBool Infocenter::VTable0x64()
{
	if (m_infocenterState != NULL) {
		MxU32 val = m_infocenterState->GetUnknown0x74();
		if (val == 0) {
			StopCutscene();
			m_infocenterState->SetUnknown0x74(1);
		}
		else if (val == 13) {
			StopCredits();
		}
		else if (val != 8) {
#ifdef COMPAT_MODE
			{
				MxNotificationParam param(c_notificationType0, NULL);
				Notify(param);
			}
#else
			Notify(MxNotificationParam(c_notificationType0, NULL));
#endif
		}
	}

	return FALSE;
}

// STUB: LEGO1 0x10071030
void Infocenter::StartCredits()
{
	// TODO
}

// FUNCTION: LEGO1 0x10071250
void Infocenter::StopCredits()
{
	MxDSAction action;
	action.SetObjectId(499);
	action.SetAtomId(*g_creditsScript);
	action.SetUnknown24(-2);
	DeleteObject(action);
}

// FUNCTION: LEGO1 0x10071300
void Infocenter::PlayAction(InfomainScript p_objectId)
{
	MxDSAction action;
	action.SetObjectId(p_objectId);
	action.SetAtomId(*g_infomainScript);
	StopCurrentAction();

	m_currentInfomainScript = p_objectId;
	BackgroundAudioManager()->LowerVolume();
	Start(&action);
}

// FUNCTION: LEGO1 0x100713d0
void Infocenter::StopCurrentAction()
{
	if (m_currentInfomainScript != c_noInfomain) {
		MxDSAction action;
		action.SetObjectId(m_currentInfomainScript);
		action.SetAtomId(*g_infomainScript);
		action.SetUnknown24(-2);
		DeleteObject(action);
		m_currentInfomainScript = c_noInfomain;
	}
}

// FUNCTION: LEGO1 0x100714a0
void Infocenter::PlayBookAnimation()
{
	MxDSAction action;
	action.SetObjectId(c_bookWig);
	action.SetAtomId(*g_sndAnimScript);
	Start(&action);
}

// FUNCTION: LEGO1 0x10071550
void Infocenter::StopBookAnimation()
{
	MxDSAction action;
	action.SetObjectId(c_bookWig);
	action.SetAtomId(*g_sndAnimScript);
	action.SetUnknown24(-2);
	DeleteObject(action);
}<|MERGE_RESOLUTION|>--- conflicted
+++ resolved
@@ -139,13 +139,8 @@
 			}
 			else if (m_transitionDestination != 0) {
 				BackgroundAudioManager()->RaiseVolume();
-<<<<<<< HEAD
-				GameState()->HandleAction(m_transitionDestination);
+				GameState()->SwitchArea(m_transitionDestination);
 				m_transitionDestination = 0;
-=======
-				GameState()->SwitchArea(m_unk0x104);
-				m_unk0x104 = 0;
->>>>>>> bad32149
 			}
 			break;
 		}
@@ -594,7 +589,7 @@
 			m_infocenterState->SetUnknown0x74(4);
 			actionToPlay = GameState()->GetUnknown10() ? c_goToRegBookRed : c_goToRegBook;
 			m_radio.Stop();
-			GameState()->SetUnknown424(GameState()->GetPrevArea());
+			GameState()->SetCurrentArea(GameState()->GetPreviousArea());
 			InputManager()->DisableInputProcessing();
 			break;
 		case c_mamaCtl:
