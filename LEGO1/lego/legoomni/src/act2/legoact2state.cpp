--- conflicted
+++ resolved
@@ -1,12 +1,8 @@
 #include "legoact2state.h"
 
-<<<<<<< HEAD
 DECOMP_SIZE_ASSERT(LegoAct2State, 0x10)
 
-// STUB: LEGO1 0x1000df70
-=======
 // FUNCTION: LEGO1 0x1000df70
->>>>>>> 5e38a010
 MxBool LegoAct2State::VTable0x14()
 {
 	return FALSE;
