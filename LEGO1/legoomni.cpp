--- conflicted
+++ resolved
@@ -457,16 +457,10 @@
 
 	m_gameState = new LegoGameState();
 	m_bkgAudioManager = new MxBackgroundAudioManager();
-<<<<<<< HEAD
 
 	SetAppCursor(1);
-
-	result = SUCCESS;
-	return result;
-=======
 	RegisterScripts();
 	return SUCCESS;
->>>>>>> 42a82794
 }
 
 // OFFSET: LEGO1 0x10058c30 STUB
