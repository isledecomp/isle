#include "mxomni.h"

#include "mxatomidcounter.h"
#include "mxeventmanager.h"
#include "mxmusicmanager.h"
#include "mxnotificationmanager.h"
#include "mxobjectfactory.h"
#include "mxomnicreateparam.h"
#include "mxsoundmanager.h"
#include "mxstreamer.h"
#include "mxticklemanager.h"
#include "mxtimer.h"
#include "mxvideomanager.h"
#include "mxautolocker.h"

// 0x101015b8
char g_hdPath[1024];

// 0x101019b8
char g_cdPath[1024];

// 0x10101db8
MxBool g_use3dSound;

// 0x101015b0
MxOmni *MxOmni::g_instance = NULL;

// OFFSET: LEGO1 0x100aef10
MxOmni::MxOmni()
{
  Init();
}

// OFFSET: LEGO1 0x100aeff0
MxOmni::~MxOmni()
{
  Destroy();
}

// OFFSET: LEGO1 0x100af080
void MxOmni::Init()
{
  m_windowHandle = NULL;
  m_objectFactory = NULL;
  m_variableTable = NULL;
  m_tickleManager = NULL;
  m_notificationManager = NULL;
  m_videoManager = NULL;
  m_soundManager = NULL;
  m_musicManager = NULL;
  m_eventManager = NULL;
  m_timer = NULL;
  m_streamer = NULL;
  m_atomIdCounterSet = NULL;
  m_timerRunning = NULL;
}

// OFFSET: LEGO1 0x100b0090
MxResult MxOmni::Start(MxDSAction* p_dsAction)
{
  MxResult result = FAILURE;
  if(p_dsAction->GetAtomId().GetInternal() != NULL && p_dsAction->GetObjectId() != -1 && m_streamer != NULL)
  {
    result = m_streamer->FUN_100b99b0(p_dsAction);
  }

  return result;
}

// OFFSET: LEGO1 0x100b00c0 STUB
MxResult MxOmni::DeleteObject(MxDSAction &p_dsAction)
{
  // TODO
  return FAILURE;
}

// OFFSET: LEGO1 0x100b09a0
MxBool MxOmni::DoesEntityExist(MxDSAction &p_dsAction)
{
  if (m_streamer->FUN_100b9b30(p_dsAction)) {
    MxNotificationPtrList *queue = m_notificationManager->GetQueue();

    if (!queue || queue->size() == 0)
      return TRUE;
  }
  return FALSE;
}

// OFFSET: LEGO1 0x100b00e0 STUB
void MxOmni::vtable0x2c()
{
  // TODO
}

// OFFSET: LEGO1 0x100aefb0 STUB
int MxOmni::vtable0x30(char*, int, MxCore*)
{
  // TODO
  return 0;
}

// OFFSET: LEGO1 0x100aefc0
void MxOmni::NotifyCurrentEntity(MxNotificationParam *p_param)
{
}

// OFFSET: LEGO1 0x100b09d0
void MxOmni::StartTimer()
{
  if (m_timerRunning == FALSE && m_timer != NULL && m_soundManager != NULL)
  {
    m_timer->Start();
    m_soundManager->vtable0x34();
    m_timerRunning = TRUE;
  }
}

// OFFSET: LEGO1 0x100b0a00
void MxOmni::StopTimer()
{
  if (m_timerRunning != FALSE && m_timer != NULL && m_soundManager != NULL)
  {
    m_timer->Stop();
    m_soundManager->vtable0x38();
    m_timerRunning = FALSE;
  }
}

// OFFSET: LEGO1 0x10058a90
MxBool MxOmni::IsTimerRunning()
{
  return m_timerRunning;
}

// OFFSET: LEGO1 0x100b0690
void MxOmni::DestroyInstance()
{
  if (g_instance != NULL)
  {
    delete g_instance;
    g_instance = NULL;
  }
}

// OFFSET: LEGO1 0x100b0900
const char *MxOmni::GetHD()
{
  return g_hdPath;
}

// OFFSET: LEGO1 0x100b0940
const char *MxOmni::GetCD()
{
  return g_cdPath;
}

// OFFSET: LEGO1 0x100b0980
MxBool MxOmni::IsSound3D()
{
  return g_use3dSound;
}

// OFFSET: LEGO1 0x100b0910
void MxOmni::SetHD(const char *p_hd)
{
  strcpy(g_hdPath, p_hd);
}

// OFFSET: LEGO1 0x100b0950
void MxOmni::SetCD(const char *p_cd)
{
  strcpy(g_cdPath, p_cd);
}

// OFFSET: LEGO1 0x100b0990
void MxOmni::SetSound3D(MxBool p_3dsound)
{
  g_use3dSound = p_3dsound;
}


// OFFSET: LEGO1 0x100b0680
MxOmni *MxOmni::GetInstance()
{
  return g_instance;
}

// OFFSET: LEGO1 0x100af0b0
void MxOmni::SetInstance(MxOmni *instance)
{
  g_instance = instance;
}

// OFFSET: LEGO1 0x100af0c0
MxResult MxOmni::Create(MxOmniCreateParam &p)
{
  MxResult result = FAILURE;

  if (!(m_atomIdCounterSet = new MxAtomIdCounterSet()))
    goto done;

  m_mediaPath = p.GetMediaPath();
  m_windowHandle = p.GetWindowHandle();

  if (p.CreateFlags().CreateObjectFactory()) {
    if (!(m_objectFactory = new MxObjectFactory()))
      goto done;
  }

  if (p.CreateFlags().CreateVariableTable()) {
    if (!(m_variableTable = new MxVariableTable()))
      goto done;
  }

  if (p.CreateFlags().CreateTimer()) {
    if (!(m_timer = new MxTimer()))
      goto done;
  }

  if (p.CreateFlags().CreateTickleManager()) {
    if (!(m_tickleManager = new MxTickleManager()))
      goto done;
  }

  if (p.CreateFlags().CreateNotificationManager()) {
    if (m_notificationManager = new MxNotificationManager()) {
      if (m_notificationManager->Create(100, 0) != SUCCESS)
        goto done;
    }
    else
      goto done;
  }

  if (p.CreateFlags().CreateStreamer()) {
    if (!(m_streamer = new MxStreamer()) || m_streamer->Create() != SUCCESS)
      goto done;
  }

  if (p.CreateFlags().CreateVideoManager()) {
    if (m_videoManager = new MxVideoManager()) {
      if (m_videoManager->Create(p.GetVideoParam(), 100, 0) != SUCCESS) {
        delete m_videoManager;
        m_videoManager = NULL;
      }
    }
  }

  if (p.CreateFlags().CreateSoundManager()) {
    if (m_soundManager = new MxSoundManager()) {
      if (m_soundManager->Create(10, 0) != SUCCESS) {
        delete m_soundManager;
        m_soundManager = NULL;
      }
    }
  }

  if (p.CreateFlags().CreateMusicManager()) {
    if (m_musicManager = new MxMusicManager()) {
      if (m_musicManager->Create(50, 0) != SUCCESS) {
        delete m_musicManager;
        m_musicManager = NULL;
      }
    }
  }

  if (p.CreateFlags().CreateEventManager()) {
    if (m_eventManager = new MxEventManager()) {
      if (m_eventManager->Create(50, 0) != SUCCESS) {
        delete m_eventManager;
        m_eventManager = NULL;
      }
    }
  }

  result = SUCCESS;
done:
  if (result != SUCCESS)
    Destroy();

  return result;
}

// OFFSET: LEGO1 0x100afe90
void MxOmni::Destroy()
{
  // FIXME: Stub

  /*
  // TODO: private members
  if (m_notificationManager) {
    while (m_notificationManager->m_queue->size()) {
      m_notificationManager->Tickle();
    }
  }

  m_notificationManager->m_active = 0;
  */

  delete m_eventManager;
  delete m_soundManager;
  delete m_musicManager;
  delete m_videoManager;
  delete m_streamer;
  delete m_timer;
  delete m_objectFactory;
  delete m_variableTable;
  delete m_notificationManager;
  delete m_tickleManager;

  // There could be a tree/iterator function that does this inline
  if (m_atomIdCounterSet) {
    while (!m_atomIdCounterSet->empty()) {
      // Pop each node and delete its value
      MxAtomIdCounterSet::iterator begin = m_atomIdCounterSet->begin();
      MxAtomIdCounter *value = *begin;
      m_atomIdCounterSet->erase(begin);
      delete value;
    }
    delete m_atomIdCounterSet;
  }
}

// OFFSET: LEGO1 0x100b07f0
MxLong MxOmni::Notify(MxParam &p)
{
  MxAutoLocker lock(&this->m_criticalsection);

  if (((MxNotificationParam&) p).GetType() != MXSTREAMER_UNKNOWN)
    return 0;

  return HandleNotificationType2(p);
}

// OFFSET: LEGO1 0x100b0880 STUB
MxResult MxOmni::HandleNotificationType2(MxParam& p_param)
{
  // TODO STUB
  return FAILURE;
}

// OFFSET: LEGO1 0x100acea0
MxObjectFactory *ObjectFactory()
{
  return MxOmni::GetInstance()->GetObjectFactory();
}

// OFFSET: LEGO1 0x100aceb0
MxNotificationManager *NotificationManager()
{
  return MxOmni::GetInstance()->GetNotificationManager();
}

// OFFSET: LEGO1 0x100acec0
MxTickleManager *TickleManager()
{
  return MxOmni::GetInstance()->GetTickleManager();
}

// OFFSET: LEGO1 0x100aced0
MxTimer *Timer()
{
  return MxOmni::GetInstance()->GetTimer();
}

// OFFSET: LEGO1 0x100acee0
MxAtomIdCounterSet *AtomIdCounterSet()
{
  return MxOmni::GetInstance()->GetAtomIdCounterSet();
}

// OFFSET: LEGO1 0x100acef0
MxStreamer* Streamer()
{
  return MxOmni::GetInstance()->GetStreamer();
}

// OFFSET: LEGO1 0x100acf00
MxSoundManager* MSoundManager()
{
  return MxOmni::GetInstance()->GetSoundManager();
}

// OFFSET: LEGO1 0x100acf10
MxVideoManager* MVideoManager()
{
  return MxOmni::GetInstance()->GetVideoManager();
}

// OFFSET: LEGO1 0x100acf20
MxVariableTable* VariableTable()
{
  return MxOmni::GetInstance()->GetVariableTable();
}

// OFFSET: LEGO1 0x100acf30
MxMusicManager* MusicManager()
{
  return MxOmni::GetInstance()->GetMusicManager();
}

// OFFSET: LEGO1 0x100acf40
MxEventManager* EventManager()
{
  return MxOmni::GetInstance()->GetEventManager();
}

// OFFSET: LEGO1 0x100acf70
<<<<<<< HEAD
void DeleteObject(MxDSAction &ds)
{
  MxOmni::GetInstance()->DeleteObject(ds);
}

// Offset: LEGO1 0x100159e0
void DeleteObjects(MxAtomId *p_id, MxU32 p_first, MxU32 p_last)
{
  MxDSAction action;
  action.SetAtomId(*p_id);
  while(p_first <= p_last) {
    action.SetUnknown24(p_first++);
    DeleteObject(action);
  }
=======
MxResult DeleteObject(MxDSAction &p_dsAction)
{
  return MxOmni::GetInstance()->DeleteObject(p_dsAction);
>>>>>>> 681ab9c0
}<|MERGE_RESOLUTION|>--- conflicted
+++ resolved
@@ -405,10 +405,9 @@
 }
 
 // OFFSET: LEGO1 0x100acf70
-<<<<<<< HEAD
-void DeleteObject(MxDSAction &ds)
-{
-  MxOmni::GetInstance()->DeleteObject(ds);
+MxResult DeleteObject(MxDSAction &p_dsAction)
+{
+  return MxOmni::GetInstance()->DeleteObject(p_dsAction);
 }
 
 // Offset: LEGO1 0x100159e0
@@ -420,9 +419,4 @@
     action.SetUnknown24(p_first++);
     DeleteObject(action);
   }
-=======
-MxResult DeleteObject(MxDSAction &p_dsAction)
-{
-  return MxOmni::GetInstance()->DeleteObject(p_dsAction);
->>>>>>> 681ab9c0
 }