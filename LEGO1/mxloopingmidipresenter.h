#ifndef MXLOOPINGMIDIPRESENTER_H
#define MXLOOPINGMIDIPRESENTER_H

#include "mxmidipresenter.h"

// VTABLE: LEGO1 0x100dc240
// SIZE 0x58
class MxLoopingMIDIPresenter : public MxMIDIPresenter {
public:
	// FUNCTION: LEGO1 0x100b1830
	inline virtual const char* ClassName() const override // vtable+0xc
	{
		// GLOBAL: LEGO1 0x10101de0
		return "MxLoopingMIDIPresenter";
	}

<<<<<<< HEAD
	inline virtual MxBool IsA(const char* p_name) const override // vtable+0x10
=======
	// FUNCTION: LEGO1 0x100b1840
	inline virtual MxBool IsA(const char* name) const override // vtable+0x10
>>>>>>> 3b155bfe
	{
		return !strcmp(p_name, MxLoopingMIDIPresenter::ClassName()) || MxMIDIPresenter::IsA(p_name);
	}

	virtual void StreamingTickle() override; // vtable+0x20
	virtual void DoneTickle() override;      // vtable+0x2c
	virtual MxResult PutData() override;     // vtable+0x4c
};

// SYNTHETIC: LEGO1 0x100b19c0
// MxLoopingMIDIPresenter::`scalar deleting destructor'

#endif // MXLOOPINGMIDIPRESENTER_H<|MERGE_RESOLUTION|>--- conflicted
+++ resolved
@@ -14,12 +14,8 @@
 		return "MxLoopingMIDIPresenter";
 	}
 
-<<<<<<< HEAD
+	// FUNCTION: LEGO1 0x100b1840
 	inline virtual MxBool IsA(const char* p_name) const override // vtable+0x10
-=======
-	// FUNCTION: LEGO1 0x100b1840
-	inline virtual MxBool IsA(const char* name) const override // vtable+0x10
->>>>>>> 3b155bfe
 	{
 		return !strcmp(p_name, MxLoopingMIDIPresenter::ClassName()) || MxMIDIPresenter::IsA(p_name);
 	}
