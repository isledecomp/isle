<<<<<<< HEAD
#ifndef MXVIDEOPARAMFLAGS_H
#define MXVIDEOPARAMFLAGS_H

#include "legoinc.h"

// Must be union with struct for match.
typedef union {
  struct {
    BYTE bit0: 1;
    BYTE bit1: 1;
    BYTE bit2: 1;
    BYTE bit3: 1;
    BYTE bit4: 1;
    BYTE bit5: 1;
    BYTE bit6: 1;
    BYTE bit7: 1;
  };
  // BYTE all; // ?
} flag_bitfield;

class MxVideoParamFlags
{
public:
  __declspec(dllexport) MxVideoParamFlags();

  inline void SetFullScreen(BOOL e)    { m_flags1.bit0 = e; }
  inline void SetFlipSurfaces(BOOL e)  { m_flags1.bit1 = e; }
  inline void SetBackBuffers(BOOL e)   { m_flags1.bit2 = e; }
  inline void Set_f1bit3(BOOL e)       { m_flags1.bit3 = e; }
  inline void Set_f1bit4(BOOL e)       { m_flags1.bit4 = e; }
  inline void Set16Bit(BYTE e)         { m_flags1.bit5 = e; }
  inline void SetWideViewAngle(BOOL e) { m_flags1.bit6 = e; }
  inline void Set_f1bit7(BOOL e)       { m_flags1.bit7 = e; }
  inline void Set_f2bit0(BOOL e)       { m_flags2.bit0 = e; }
  inline void Set_f2bit1(BOOL e)       { m_flags2.bit1 = e; }
  inline void Set_f2bit2(BOOL e)       { m_flags2.bit2 = e; }
  inline void Set_f2bit3(BOOL e)       { m_flags2.bit3 = e; }
  inline void Set_f2bit4(BOOL e)       { m_flags2.bit4 = e; }
  inline void Set_f2bit5(BOOL e)       { m_flags2.bit5 = e; }
  inline void Set_f2bit6(BOOL e)       { m_flags2.bit6 = e; }
  inline void Set_f2bit7(BOOL e)       { m_flags2.bit7 = e; }

  inline BYTE GetFullScreen()    { return m_flags1.bit0; }
  inline BYTE GetFlipSurfaces()  { return m_flags1.bit1; }
  inline BYTE GetBackBuffers()   { return m_flags1.bit2; }
  inline BYTE Get_f1bit3()       { return m_flags1.bit3; }
  inline BYTE Get_f1bit4()       { return m_flags1.bit4; }
  inline BYTE Get16Bit()         { return m_flags1.bit5; }
  inline BYTE GetWideViewAngle() { return m_flags1.bit6; }
  inline BYTE Get_f1bit7()       { return m_flags1.bit7; }
  inline BYTE Get_f2bit0()       { return m_flags2.bit0; }
  inline BYTE Get_f2bit1()       { return m_flags2.bit1; }
  inline BYTE Get_f2bit2()       { return m_flags2.bit2; }
  inline BYTE Get_f2bit3()       { return m_flags2.bit3; }
  inline BYTE Get_f2bit4()       { return m_flags2.bit4; }
  inline BYTE Get_f2bit5()       { return m_flags2.bit5; }
  inline BYTE Get_f2bit6()       { return m_flags2.bit6; }
  inline BYTE Get_f2bit7()       { return m_flags2.bit7; }

private:
  flag_bitfield m_flags1;
  flag_bitfield m_flags2;

};

#endif // MXVIDEOPARAMFLAGS_H
=======
#ifndef MXVIDEOPARAMFLAGS_H
#define MXVIDEOPARAMFLAGS_H

#include "legoinc.h"

// Must be union with struct for match.
typedef union {
  struct {
    BYTE bit0: 1;
    BYTE bit1: 1;
    BYTE bit2: 1;
    BYTE bit3: 1;
    BYTE bit4: 1;
    BYTE bit5: 1;
    BYTE bit6: 1;
    BYTE bit7: 1;
  };
  // BYTE all; // ?
} flag_bitfield;

class MxVideoParamFlags
{
public:
  __declspec(dllexport) MxVideoParamFlags();

  inline void SetFullScreen(BOOL e)    { m_flags1.bit0 = e; }
  inline void SetFlipSurfaces(BOOL e)  { m_flags1.bit1 = e; }
  inline void SetBackBuffers(BOOL e)   { m_flags1.bit2 = e; }
  inline void Set_f1bit3(BOOL e)       { m_flags1.bit3 = e; }
  inline void Set_f1bit4(BOOL e)       { m_flags1.bit4 = e; }
  inline void Set16Bit(BYTE e)         { m_flags1.bit5 = e; }
  inline void SetWideViewAngle(BOOL e) { m_flags1.bit6 = e; }
  inline void Set_f1bit7(BOOL e)       { m_flags1.bit7 = e; }
  inline void Set_f2bit0(BOOL e)       { m_flags2.bit0 = e; }
  inline void Set_f2bit1(BOOL e)       { m_flags2.bit1 = e; }
  inline void Set_f2bit2(BOOL e)       { m_flags2.bit2 = e; }
  inline void Set_f2bit3(BOOL e)       { m_flags2.bit3 = e; }
  inline void Set_f2bit4(BOOL e)       { m_flags2.bit4 = e; }
  inline void Set_f2bit5(BOOL e)       { m_flags2.bit5 = e; }
  inline void Set_f2bit6(BOOL e)       { m_flags2.bit6 = e; }
  inline void Set_f2bit7(BOOL e)       { m_flags2.bit7 = e; }

private:
  flag_bitfield m_flags1;
  flag_bitfield m_flags2;

};

#endif // MXVIDEOPARAMFLAGS_H
>>>>>>> 7dbb06ee
<|MERGE_RESOLUTION|>--- conflicted
+++ resolved
@@ -1,4 +1,3 @@
-<<<<<<< HEAD
 #ifndef MXVIDEOPARAMFLAGS_H
 #define MXVIDEOPARAMFLAGS_H
 
@@ -64,55 +63,4 @@
 
 };
 
-#endif // MXVIDEOPARAMFLAGS_H
-=======
-#ifndef MXVIDEOPARAMFLAGS_H
-#define MXVIDEOPARAMFLAGS_H
-
-#include "legoinc.h"
-
-// Must be union with struct for match.
-typedef union {
-  struct {
-    BYTE bit0: 1;
-    BYTE bit1: 1;
-    BYTE bit2: 1;
-    BYTE bit3: 1;
-    BYTE bit4: 1;
-    BYTE bit5: 1;
-    BYTE bit6: 1;
-    BYTE bit7: 1;
-  };
-  // BYTE all; // ?
-} flag_bitfield;
-
-class MxVideoParamFlags
-{
-public:
-  __declspec(dllexport) MxVideoParamFlags();
-
-  inline void SetFullScreen(BOOL e)    { m_flags1.bit0 = e; }
-  inline void SetFlipSurfaces(BOOL e)  { m_flags1.bit1 = e; }
-  inline void SetBackBuffers(BOOL e)   { m_flags1.bit2 = e; }
-  inline void Set_f1bit3(BOOL e)       { m_flags1.bit3 = e; }
-  inline void Set_f1bit4(BOOL e)       { m_flags1.bit4 = e; }
-  inline void Set16Bit(BYTE e)         { m_flags1.bit5 = e; }
-  inline void SetWideViewAngle(BOOL e) { m_flags1.bit6 = e; }
-  inline void Set_f1bit7(BOOL e)       { m_flags1.bit7 = e; }
-  inline void Set_f2bit0(BOOL e)       { m_flags2.bit0 = e; }
-  inline void Set_f2bit1(BOOL e)       { m_flags2.bit1 = e; }
-  inline void Set_f2bit2(BOOL e)       { m_flags2.bit2 = e; }
-  inline void Set_f2bit3(BOOL e)       { m_flags2.bit3 = e; }
-  inline void Set_f2bit4(BOOL e)       { m_flags2.bit4 = e; }
-  inline void Set_f2bit5(BOOL e)       { m_flags2.bit5 = e; }
-  inline void Set_f2bit6(BOOL e)       { m_flags2.bit6 = e; }
-  inline void Set_f2bit7(BOOL e)       { m_flags2.bit7 = e; }
-
-private:
-  flag_bitfield m_flags1;
-  flag_bitfield m_flags2;
-
-};
-
-#endif // MXVIDEOPARAMFLAGS_H
->>>>>>> 7dbb06ee
+#endif // MXVIDEOPARAMFLAGS_H