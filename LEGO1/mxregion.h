--- conflicted
+++ resolved
@@ -3,40 +3,35 @@
 
 #include "decomp.h"
 #include "mxcore.h"
+#include "mxrect32.h"
 #include "mxregionlist.h"
-#include "mxrect32.h"
 
 // SIZE 0x0c
-struct MxRegionTopBottom
-{
-  MxRegionTopBottom(MxRect32 &p_rect);
-  MxRegionTopBottom(MxS32 m_top, MxS32 m_bottom);
+struct MxRegionTopBottom {
+	MxRegionTopBottom(MxRect32& p_rect);
+	MxRegionTopBottom(MxS32 m_top, MxS32 m_bottom);
 
-  MxRegionTopBottom *Clone();
-  void FUN_100c5280(MxS32 p_left, MxS32 p_right);
-  MxBool FUN_100c57b0(MxRect32 &p_rect);
+	MxRegionTopBottom* Clone();
+	void FUN_100c5280(MxS32 p_left, MxS32 p_right);
+	MxBool FUN_100c57b0(MxRect32& p_rect);
 
-  MxS32 m_top;
-  MxS32 m_bottom;
-  MxRegionLeftRightList *m_leftRightList;
+	MxS32 m_top;
+	MxS32 m_bottom;
+	MxRegionLeftRightList* m_leftRightList;
 };
 
 // SIZE 0x08
-struct MxRegionLeftRight
-{
-  MxRegionLeftRight(MxS32 p_left, MxS32 p_right)
-  {
-    m_left = p_left;
-    m_right = p_right;
-  }
+struct MxRegionLeftRight {
+	MxRegionLeftRight(MxS32 p_left, MxS32 p_right)
+	{
+		m_left = p_left;
+		m_right = p_right;
+	}
 
-  MxRegionLeftRight *Clone()
-  {
-    return new MxRegionLeftRight(m_left, m_right);
-  }
+	MxRegionLeftRight* Clone() { return new MxRegionLeftRight(m_left, m_right); }
 
-  MxS32 m_left;
-  MxS32 m_right;
+	MxS32 m_left;
+	MxS32 m_right;
 };
 
 // VTABLE 0x100dcae8
@@ -46,30 +41,16 @@
 	MxRegion();
 	virtual ~MxRegion() override;
 
-<<<<<<< HEAD
-  virtual void Reset();
-  virtual void vtable18(MxRect32 &p_rect);
-  virtual MxBool vtable1c(MxRect32 &p_rect);
-  virtual MxBool vtable20();
-=======
 	virtual void Reset();
 	virtual void vtable18(MxRect32& p_rect);
-	virtual void vtable1c();
+	virtual MxBool vtable1c(MxRect32& p_rect);
 	virtual MxBool vtable20();
->>>>>>> 10ebdfa6
 
 	inline MxRect32& GetRect() { return this->m_rect; }
 
 private:
-<<<<<<< HEAD
-  MxRegionList *m_list;
-  MxRect32 m_rect;
-=======
-	// A container (probably MxList) holding MxRect32
-	// MxList<MxRect32*> *m_rects;
-	undefined4 m_unk08;
+	MxRegionList* m_list;
 	MxRect32 m_rect;
->>>>>>> 10ebdfa6
 };
 
 #endif // MXREGION_H