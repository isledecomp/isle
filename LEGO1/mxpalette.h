#ifndef MXPALETTE_H
#define MXPALETTE_H

#include <ddraw.h>

#include "mxcore.h"
<<<<<<< HEAD
#include "mxresult.h"
=======
>>>>>>> aa3dfe18
#include "mxtypes.h"

// VTABLE 0x100dc848
// SIZE 0x414
class MxPalette : public MxCore
{
public:
  __declspec(dllexport) unsigned char operator==(MxPalette &);
  __declspec(dllexport) void Detach();

  MxPalette();
  ~MxPalette();
  void GetDefaultPalette(LPPALETTEENTRY p_entries);
  MxResult GetEntries(LPPALETTEENTRY p_entries);

private:
  MxCore *m_attached;
  LPDIRECTDRAWPALETTE m_palette;
  PALETTEENTRY m_entries[256];
  MxBool m_overrideSkyColor;
  PALETTEENTRY m_skyColor;
};

#endif // MXPALETTE_H<|MERGE_RESOLUTION|>--- conflicted
+++ resolved
@@ -4,10 +4,7 @@
 #include <ddraw.h>
 
 #include "mxcore.h"
-<<<<<<< HEAD
 #include "mxresult.h"
-=======
->>>>>>> aa3dfe18
 #include "mxtypes.h"
 
 // VTABLE 0x100dc848
