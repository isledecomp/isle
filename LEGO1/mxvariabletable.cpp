--- conflicted
+++ resolved
@@ -63,14 +63,4 @@
 	}
 
 	return value;
-<<<<<<< HEAD
-}
-
-// TEMPLATE: LEGO1 0x100b7ab0
-// MxHashTable<MxVariable *>::Resize
-
-// TEMPLATE: LEGO1 0x100b7b80
-// MxHashTable<MxVariable *>::NodeInsert
-=======
-}
->>>>>>> 3b155bfe
+}