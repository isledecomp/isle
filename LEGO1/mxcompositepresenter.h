--- conflicted
+++ resolved
@@ -13,22 +13,14 @@
 	MxCompositePresenter();
 	virtual ~MxCompositePresenter() override; // vtable+0x0
 
-<<<<<<< HEAD
 	virtual MxLong Notify(MxParam& p) override; // vtable+0x04
 
-=======
-	// FUNCTION: LEGO1 0x100b6210
->>>>>>> 494a556f
 	inline virtual const char* ClassName() const override // vtable+0x0c
 	{
 		// GLOBAL: LEGO1 0x100f0774
 		return "MxCompositePresenter";
 	}
 
-<<<<<<< HEAD
-=======
-	// FUNCTION: LEGO1 0x100b6220
->>>>>>> 494a556f
 	inline virtual MxBool IsA(const char* name) const override // vtable+0x10
 	{
 		return !strcmp(name, MxCompositePresenter::ClassName()) || MxPresenter::IsA(name);
