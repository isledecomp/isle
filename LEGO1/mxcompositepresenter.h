--- conflicted
+++ resolved
@@ -1,11 +1,7 @@
 #ifndef MXCOMPOSITEPRESENTER_H
 #define MXCOMPOSITEPRESENTER_H
 
-<<<<<<< HEAD
-#include "compat.h" // STL
 #include "mxactionnotificationparam.h"
-=======
->>>>>>> 4dd0d60d
 #include "mxpresenter.h"
 #include "mxstl/stlcompat.h"
 
@@ -31,7 +27,6 @@
 		return !strcmp(name, MxCompositePresenter::ClassName()) || MxPresenter::IsA(name);
 	}
 
-<<<<<<< HEAD
 	virtual MxResult StartAction(MxStreamController* p_controller, MxDSAction* p_action) override; // vtable+0x3c
 	virtual void EndAction() override;                                                             // vtable+0x40
 	virtual void SetTickleState(TickleState p_tickleState) override;                               // vtable+0x44
@@ -41,17 +36,6 @@
 	virtual void VTable0x5c(MxNotificationParam& p);                                               // vtable+0x5c
 	virtual void VTable0x60(MxPresenter* p_presenter);                                             // vtable+0x60
 	virtual MxBool VTable0x64(undefined4 p_unknown);                                               // vtable+0x64
-=======
-	virtual MxResult StartAction(MxStreamController*, MxDSAction* p_action) override; // vtable+0x3c
-	virtual void EndAction() override;                                                // vtable+0x40
-	virtual void SetTickleState(TickleState p_tickleState) override;                  // vtable+0x44
-	virtual MxBool HasTickleStatePassed(TickleState p_tickleState) override;          // vtable+0x48
-	virtual void Enable(MxBool p_enable) override;                                    // vtable+0x54
-	virtual void VTable0x58(MxParam& p);                                              // vtable+0x58
-	virtual void VTable0x5c(MxParam& p);                                              // vtable+0x5c
-	virtual void VTable0x60(MxPresenter* p_presenter);                                // vtable+0x60
-	virtual MxBool VTable0x64(undefined4 p_unknown);                                  // vtable+0x64
->>>>>>> 4dd0d60d
 
 private:
 	MxCompositePresenterList m_list; // 0x40
