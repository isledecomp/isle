#ifndef MXCOMPOSITEPRESENTER_H
#define MXCOMPOSITEPRESENTER_H

#include "mxactionnotificationparam.h"
#include "mxpresenter.h"
#include "mxstl/stlcompat.h"

class MxCompositePresenterList : public list<MxPresenter*> {};

// VTABLE: LEGO1 0x100dc618
// SIZE 0x4c
class MxCompositePresenter : public MxPresenter {
public:
	MxCompositePresenter();
	virtual ~MxCompositePresenter() override; // vtable+0x0

	virtual MxLong Notify(MxParam& p_param) override; // vtable+0x04

	// FUNCTION: LEGO1 0x100b6210
	inline virtual const char* ClassName() const override // vtable+0x0c
	{
		// GLOBAL: LEGO1 0x100f0774
		return "MxCompositePresenter";
	}

	// FUNCTION: LEGO1 0x100b6220
	inline virtual MxBool IsA(const char* p_name) const override // vtable+0x10
	{
		return !strcmp(p_name, MxCompositePresenter::ClassName()) || MxPresenter::IsA(p_name);
	}

<<<<<<< HEAD
	virtual MxResult StartAction(MxStreamController* p_controller, MxDSAction* p_action) override; // vtable+0x3c
	virtual void EndAction() override;                                                             // vtable+0x40
	virtual void SetTickleState(TickleState p_tickleState) override;                               // vtable+0x44
	virtual MxBool HasTickleStatePassed(TickleState p_tickleState) override;                       // vtable+0x48
	virtual void Enable(MxBool p_enable) override;                                                 // vtable+0x54
	virtual void VTable0x58(MxEndActionNotificationParam& p);                                      // vtable+0x58
	virtual void VTable0x5c(MxNotificationParam& p);                                               // vtable+0x5c
	virtual void VTable0x60(MxPresenter* p_presenter);                                             // vtable+0x60
	virtual MxBool VTable0x64(undefined4 p_unknown);                                               // vtable+0x64
=======
	virtual MxResult StartAction(MxStreamController*, MxDSAction* p_action) override; // vtable+0x3c
	virtual void EndAction() override;                                                // vtable+0x40
	virtual void SetTickleState(TickleState p_tickleState) override;                  // vtable+0x44
	virtual MxBool HasTickleStatePassed(TickleState p_tickleState) override;          // vtable+0x48
	virtual void Enable(MxBool p_enable) override;                                    // vtable+0x54
	virtual void VTable0x58(MxParam& p_param);                                        // vtable+0x58
	virtual void VTable0x5c(MxParam& p_param);                                        // vtable+0x5c
	virtual void VTable0x60(MxPresenter* p_presenter);                                // vtable+0x60
	virtual MxBool VTable0x64(undefined4 p_undefined);                                // vtable+0x64
>>>>>>> bc5ca621

private:
	MxCompositePresenterList m_list; // 0x40
};

// TEMPLATE: LEGO1 0x1004ae90
// list<MxPresenter *,allocator<MxPresenter *> >::_Buynode

// TEMPLATE: LEGO1 0x100b61a0
// list<MxPresenter *,allocator<MxPresenter *> >::~list<MxPresenter *,allocator<MxPresenter *> >

// SYNTHETIC: LEGO1 0x100b62d0
// MxCompositePresenter::`scalar deleting destructor'

// FUNCTION: LEGO1 0x100b62f0
// MxCompositePresenterList::~MxCompositePresenterList

// TEMPLATE: LEGO1 0x100b6340
// List<MxPresenter *>::~List<MxPresenter *>

// TEMPLATE: LEGO1 0x100b6cd0
// MxList<MxDSAction *>::_DeleteEntry

#endif // MXCOMPOSITEPRESENTER_H<|MERGE_RESOLUTION|>--- conflicted
+++ resolved
@@ -29,27 +29,15 @@
 		return !strcmp(p_name, MxCompositePresenter::ClassName()) || MxPresenter::IsA(p_name);
 	}
 
-<<<<<<< HEAD
 	virtual MxResult StartAction(MxStreamController* p_controller, MxDSAction* p_action) override; // vtable+0x3c
 	virtual void EndAction() override;                                                             // vtable+0x40
 	virtual void SetTickleState(TickleState p_tickleState) override;                               // vtable+0x44
 	virtual MxBool HasTickleStatePassed(TickleState p_tickleState) override;                       // vtable+0x48
 	virtual void Enable(MxBool p_enable) override;                                                 // vtable+0x54
-	virtual void VTable0x58(MxEndActionNotificationParam& p);                                      // vtable+0x58
-	virtual void VTable0x5c(MxNotificationParam& p);                                               // vtable+0x5c
+	virtual void VTable0x58(MxEndActionNotificationParam& p_param);                                // vtable+0x58
+	virtual void VTable0x5c(MxNotificationParam& p_param);                                         // vtable+0x5c
 	virtual void VTable0x60(MxPresenter* p_presenter);                                             // vtable+0x60
 	virtual MxBool VTable0x64(undefined4 p_unknown);                                               // vtable+0x64
-=======
-	virtual MxResult StartAction(MxStreamController*, MxDSAction* p_action) override; // vtable+0x3c
-	virtual void EndAction() override;                                                // vtable+0x40
-	virtual void SetTickleState(TickleState p_tickleState) override;                  // vtable+0x44
-	virtual MxBool HasTickleStatePassed(TickleState p_tickleState) override;          // vtable+0x48
-	virtual void Enable(MxBool p_enable) override;                                    // vtable+0x54
-	virtual void VTable0x58(MxParam& p_param);                                        // vtable+0x58
-	virtual void VTable0x5c(MxParam& p_param);                                        // vtable+0x5c
-	virtual void VTable0x60(MxPresenter* p_presenter);                                // vtable+0x60
-	virtual MxBool VTable0x64(undefined4 p_undefined);                                // vtable+0x64
->>>>>>> bc5ca621
 
 private:
 	MxCompositePresenterList m_list; // 0x40
