--- conflicted
+++ resolved
@@ -26,11 +26,7 @@
 	virtual MxResult AddToManager() override; // vtable+0x34
 	virtual void Destroy() override;          // vtable+0x38
 
-<<<<<<< HEAD
 protected:
-=======
-private:
->>>>>>> c626f18b
 	void Destroy(MxBool p_fromDestructor);
 };
 
