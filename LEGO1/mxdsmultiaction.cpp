#include "mxdsmultiaction.h"

DECOMP_SIZE_ASSERT(MxDSMultiAction, 0x9c)

// OFFSET: LEGO1 0x100c9b90
MxDSMultiAction::MxDSMultiAction()
{
  this->SetType(MxDSType_MultiAction);
  this->m_actions = new MxDSActionList;
  this->m_actions->SetDestroy(MxDSActionList::Destroy);
}

// OFFSET: LEGO1 0x100ca060
MxDSMultiAction::~MxDSMultiAction()
{
  if (this->m_actions)
    delete this->m_actions;
}

// OFFSET: LEGO1 0x100ca0d0
void MxDSMultiAction::CopyFrom(MxDSMultiAction &p_dsMultiAction)
{
  this->m_actions->DeleteAll();

  MxDSActionListCursor cursor(p_dsMultiAction.m_actions);
  MxDSAction *action;
  while (cursor.Next(action))
    this->m_actions->Append(action->Clone());
}

// OFFSET: LEGO1 0x100ca260
MxDSMultiAction &MxDSMultiAction::operator=(MxDSMultiAction &p_dsMultiAction)
{
  if (this == &p_dsMultiAction)
    return *this;

  MxDSAction::operator=(p_dsMultiAction);
  this->CopyFrom(p_dsMultiAction);
  return *this;
}

<<<<<<< HEAD
=======
// OFFSET: LEGO1 0x100ca290
void MxDSMultiAction::SetSomeTimingField(MxLong p_someTimingField)
{
  this->m_someTimingField = p_someTimingField;

  MxDSActionListCursor cursor(this->m_actions);
  MxDSAction *action;
  while (cursor.Next(action))
    action->SetSomeTimingField(p_someTimingField);
}

// OFFSET: LEGO1 0x100ca370
void MxDSMultiAction::MergeFrom(MxDSAction &p_dsMultiAction)
{
  MxDSAction::MergeFrom(p_dsMultiAction);

  MxDSActionListCursor cursor(this->m_actions);
  MxDSAction *action;
  while (cursor.Next(action))
    action->MergeFrom(p_dsMultiAction);
}

// OFFSET: LEGO1 0x100ca450
MxBool MxDSMultiAction::HasId(MxU32 p_objectId)
{
  if (this->GetObjectId() == p_objectId)
    return TRUE;

  MxDSActionListCursor cursor(this->m_actions);
  MxDSAction *action;
  while (cursor.Next(action)) {
    if (action->HasId(p_objectId))
      return TRUE;
  }

  return FALSE;
}

// OFFSET: LEGO1 0x100ca550
MxDSAction *MxDSMultiAction::Clone()
{
  MxDSMultiAction *clone = new MxDSMultiAction();

  if (clone)
    *clone = *this;

  return clone;
}

>>>>>>> 548f337c
// OFFSET: LEGO1 0x100ca5e0
undefined4 MxDSMultiAction::unk14()
{
  undefined4 result = MxDSAction::unk14();

  MxDSActionListCursor cursor(this->m_actions);
  MxDSAction *action;
  while (cursor.Next(action))
    result += action->unk14();

  return result;
}

// OFFSET: LEGO1 0x100ca6c0
MxU32 MxDSMultiAction::GetSizeOnDisk()
{
  MxU32 totalSizeOnDisk = MxDSAction::GetSizeOnDisk() + 16;

  MxDSActionListCursor cursor(this->m_actions);
  MxDSAction *action;
  while (cursor.Next(action))
    totalSizeOnDisk += action->GetSizeOnDisk();

  this->m_sizeOnDisk = totalSizeOnDisk - MxDSAction::GetSizeOnDisk();

  return totalSizeOnDisk;
}

// OFFSET: LEGO1 0x100ca7b0
void MxDSMultiAction::Deserialize(char **p_source, MxS16 p_unk24)
{
  MxDSAction::Deserialize(p_source, p_unk24);

  MxU32 extraFlag = *(MxU32*)(*p_source + 4) & 1;
  *p_source += 12;

  MxU32 count = *(MxU32*) *p_source;
  *p_source += sizeof(count);

  if (count) {
    while (count--) {
      MxU32 extraFlag = *(MxU32*)(*p_source + 4) & 1;
      *p_source += 8;

      MxDSAction *action = (MxDSAction*) DeserializeDSObjectDispatch(p_source, p_unk24);
      *p_source += extraFlag;

      this->m_actions->Append(action);
    }
  }

  *p_source += extraFlag;
}

// OFFSET: LEGO1 0x100ca8c0
void MxDSMultiAction::SetAtomId(MxAtomId p_atomId)
{
  MxDSAction::SetAtomId(p_atomId);

  MxDSActionListCursor cursor(this->m_actions);
  MxDSAction *action;
  while (cursor.Next(action))
    action->SetAtomId(p_atomId);
}<|MERGE_RESOLUTION|>--- conflicted
+++ resolved
@@ -39,8 +39,6 @@
   return *this;
 }
 
-<<<<<<< HEAD
-=======
 // OFFSET: LEGO1 0x100ca290
 void MxDSMultiAction::SetSomeTimingField(MxLong p_someTimingField)
 {
@@ -90,7 +88,6 @@
   return clone;
 }
 
->>>>>>> 548f337c
 // OFFSET: LEGO1 0x100ca5e0
 undefined4 MxDSMultiAction::unk14()
 {
