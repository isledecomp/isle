--- conflicted
+++ resolved
@@ -291,11 +291,7 @@
 	}
 }
 
-<<<<<<< HEAD
-// OFFSET: LEGO1 0x100b2300 STUB
-=======
 // OFFSET: LEGO1 0x100b2300
->>>>>>> db773501
 void MxWavePresenter::SetVolume(MxS32 p_volume)
 {
 	m_criticalSection.Enter();
