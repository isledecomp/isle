--- conflicted
+++ resolved
@@ -5,57 +5,8 @@
 #include "mxvideopresenter.h"
 #include "legoomni.h"
 
-<<<<<<< HEAD
 #include <ddraw.h>
 
-class MxTransitionManagerUnknownSubclass2
-{
-public:
-  virtual ~MxTransitionManagerUnknownSubclass2(){}
-
-  undefined m_unk04[0x2c];
-  undefined4 m_unk30;
-  undefined4 m_unk34;
-  undefined4 m_unk38;
-  undefined4 m_unk3c;
-
-};
-
-// TODO: Don't know what this is yet
-class MxTransitionManagerUnknownSubclass1
-{
-public:
-  virtual ~MxTransitionManagerUnknownSubclass1(){}
-
-  virtual void vtable04();
-  virtual void vtable08();
-  virtual void vtable0c();
-  virtual void vtable10();
-  virtual void vtable14();
-  virtual void vtable18();
-  virtual void vtable1c();
-  virtual void vtable20();
-  virtual void vtable24();
-  virtual void vtable28();
-  virtual void vtable2c();
-  virtual void vtable30();
-  virtual void vtable34();
-  virtual void vtable38();
-  virtual void vtable3c();
-  virtual void vtable40();
-  virtual void vtable44();
-  virtual void vtable48();
-  virtual void vtable4c();
-  virtual void vtable50();
-  virtual void vtable54(undefined4 p_unk1);
-
-  undefined m_unk04[0x18];
-  MxTransitionManagerUnknownSubclass2 *m_unk1c;
-
-};
-
-=======
->>>>>>> 7c7311ea
 // VTABLE 0x100d7ea0
 class MxTransitionManager : public MxCore
 {
