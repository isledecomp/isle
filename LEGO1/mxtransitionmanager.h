#ifndef MXTRANSITIONMANAGER_H
#define MXTRANSITIONMANAGER_H

#include "mxcore.h"
#include "mxvideopresenter.h"
#include "legoomni.h"

<<<<<<< HEAD
#include <ddraw.h>
=======
class MxTransitionManagerUnknownSubclass2
{
public:
  virtual ~MxTransitionManagerUnknownSubclass2(){}

  undefined m_unk04[0x2c];
  undefined4 m_unk30;
  undefined4 m_unk34;
  undefined4 m_unk38;
  undefined4 m_unk3c;

};

// TODO: Don't know what this is yet
class MxTransitionManagerUnknownSubclass1
{
public:
  virtual ~MxTransitionManagerUnknownSubclass1(){}

  virtual void vtable04();
  virtual void vtable08();
  virtual void vtable0c();
  virtual void vtable10();
  virtual void vtable14();
  virtual void vtable18();
  virtual void vtable1c();
  virtual void vtable20();
  virtual void vtable24();
  virtual void vtable28();
  virtual void vtable2c();
  virtual void vtable30();
  virtual void vtable34();
  virtual void vtable38();
  virtual void vtable3c();
  virtual void vtable40();
  virtual void vtable44();
  virtual void vtable48();
  virtual void vtable4c();
  virtual void vtable50();
  virtual void vtable54(undefined4 p_unk1);

  undefined m_unk04[0x18];
  MxTransitionManagerUnknownSubclass2 *m_unk1c;

};
>>>>>>> b7efd64a

// VTABLE 0x100d7ea0
class MxTransitionManager : public MxCore
{
public:
  MxTransitionManager();
  virtual ~MxTransitionManager() override; // vtable+0x0

  __declspec(dllexport) void SetWaitIndicator(MxVideoPresenter *videoPresenter);

  virtual MxResult Tickle(); // vtable+0x8

  // OFFSET: LEGO1 0x1004b950
  inline virtual const char *ClassName() const override // vtable+0x0c
  {
    return "MxTransitionManager";
  }

  // OFFSET: LEGO1 0x1004b960
  inline virtual MxBool IsA(const char *name) const override // vtable+0x10
  {
    return !strcmp(name, MxTransitionManager::ClassName()) || MxCore::IsA(name);
  }

  virtual MxResult GetDDrawSurfaceFromVideoManager(); // vtable+0x14

  enum TransitionType {
    NOT_TRANSITIONING,
    NO_ANIMATION,
    DISSOLVE,
    PIXELATION,
    SCREEN_WIPE,
    WINDOWS,
    BROKEN // Unknown what this is supposed to be, it locks the game up
  };

  MxResult StartTransition(TransitionType p_animationType, MxS32 p_speed, MxBool p_unk, MxBool p_playMusicInAnim);

private:
  MxTransitionManagerUnknownSubclass1 *m_unk08;
  undefined4 m_unk0c;
  undefined4 m_unk10;
  undefined4 m_unk14;
  undefined4 m_unk18;
  void *m_unk1c;
  flag_bitfield m_unk20;
  undefined4 m_unk24;
  flag_bitfield m_unk28;

  TransitionType m_transitionType;
  LPDIRECTDRAWSURFACE m_ddSurface;
  MxU16 m_animationTimer;
  undefined m_pad36[0x8c2];
  MxULong m_systemTime;
  MxS32 m_animationSpeed;
};

#endif // MXTRANSITIONMANAGER_H<|MERGE_RESOLUTION|>--- conflicted
+++ resolved
@@ -5,9 +5,8 @@
 #include "mxvideopresenter.h"
 #include "legoomni.h"
 
-<<<<<<< HEAD
 #include <ddraw.h>
-=======
+
 class MxTransitionManagerUnknownSubclass2
 {
 public:
@@ -53,7 +52,6 @@
   MxTransitionManagerUnknownSubclass2 *m_unk1c;
 
 };
->>>>>>> b7efd64a
 
 // VTABLE 0x100d7ea0
 class MxTransitionManager : public MxCore
