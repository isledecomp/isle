--- conflicted
+++ resolved
@@ -1,47 +1,36 @@
 #include "mxramstreamcontroller.h"
 
+#include "mxautolocker.h"
 #include "mxramstreamprovider.h"
-#include "mxautolocker.h"
 
 DECOMP_SIZE_ASSERT(MxRAMStreamController, 0x98);
 
-<<<<<<< HEAD
-undefined *__cdecl FUN_100d0d80(MxU32 *p_fileSizeBuffer, MxU32 p_fileSize)
+undefined* __cdecl FUN_100d0d80(MxU32* p_fileSizeBuffer, MxU32 p_fileSize)
 {
-  return NULL;
+	return NULL;
 }
 
 // OFFSET: LEGO1 0x100c6110
-MxResult MxRAMStreamController::Open(const char *p_filename)
-{
-  MxResult result = FAILURE;
-  MxAutoLocker locker(&m_criticalSection);
-  if (MxStreamController::Open(p_filename) == 0)
-  {
-    MxRAMStreamProvider *provider = new MxRAMStreamProvider();
-    m_provider = provider;
-    if (provider != NULL)
-    {
-      if (m_provider->SetResourceToGet(this) == SUCCESS)
-      {
-        FUN_100d0d80(provider->GetBufferOfFileSize(), provider->GetFileSize());
-        //m_buffer todo
-        result = SUCCESS;
-      }
-    }
-  }
-  return result;
-=======
-// OFFSET: LEGO1 0x100c6110 STUB
 MxResult MxRAMStreamController::Open(const char* p_filename)
 {
-	// TODO STUB
-	return FAILURE;
->>>>>>> 153f4a87
+	MxResult result = FAILURE;
+	MxAutoLocker locker(&m_criticalSection);
+	if (MxStreamController::Open(p_filename) == 0) {
+		MxRAMStreamProvider* provider = new MxRAMStreamProvider();
+		m_provider = provider;
+		if (provider != NULL) {
+			if (m_provider->SetResourceToGet(this) == SUCCESS) {
+				FUN_100d0d80(provider->GetBufferOfFileSize(), provider->GetFileSize());
+				// m_buffer todo
+				result = SUCCESS;
+			}
+		}
+	}
+	return result;
 }
 
 // OFFSET: LEGO1 0x100c6210 STUB
-MxResult MxRAMStreamController::vtable0x20(MxDSAction *p_action)
+MxResult MxRAMStreamController::vtable0x20(MxDSAction* p_action)
 {
 	// TODO STUB
 	return FAILURE;
