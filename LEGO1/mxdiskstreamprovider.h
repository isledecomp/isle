--- conflicted
+++ resolved
@@ -45,21 +45,12 @@
 
 	void PerformWork();
 
-<<<<<<< HEAD
-  virtual MxResult SetResourceToGet(MxStreamController* p_resource) override; //vtable+0x14
-  virtual MxU32 GetFileSize() override; //vtable+0x18
-  virtual MxU32 GetStreamBuffersNum() override; //vtable+0x1c
-  virtual void vtable0x20(undefined4 p_unknown1) override; //vtable+0x20
-  virtual MxU32 GetLengthInDWords() override; //vtable+0x24
-  virtual MxU32* GetBufferForDWords() override; //vtable+0x28
-=======
-	virtual MxResult SetResourceToGet(void* p_resource) override; // vtable+0x14
-	virtual MxU32 GetFileSize() override;                         // vtable+0x18
-	virtual MxU32 GetStreamBuffersNum() override;                 // vtable+0x1c
-	virtual void vtable0x20(undefined4 p_unknown1) override;      // vtable+0x20
-	virtual MxU32 GetLengthInDWords() override;                   // vtable+0x24
-	virtual MxU32* GetBufferForDWords() override;                 // vtable+0x28
->>>>>>> 153f4a87
+	virtual MxResult SetResourceToGet(MxStreamController* p_resource) override; // vtable+0x14
+	virtual MxU32 GetFileSize() override;                                       // vtable+0x18
+	virtual MxU32 GetStreamBuffersNum() override;                               // vtable+0x1c
+	virtual void vtable0x20(undefined4 p_unknown1) override;                    // vtable+0x20
+	virtual MxU32 GetLengthInDWords() override;                                 // vtable+0x24
+	virtual MxU32* GetBufferForDWords() override;                               // vtable+0x28
 
 private:
 	MxDiskStreamProviderThread m_thread; // 0x10
