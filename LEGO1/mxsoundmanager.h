--- conflicted
+++ resolved
@@ -14,16 +14,10 @@
   MxSoundManager();
   virtual ~MxSoundManager() override; // vtable+0x0
 
-<<<<<<< HEAD
-  virtual MxResult StartDirectSound(undefined4 p_unknown1, undefined p_unknown2); //vtable+0x30
-  virtual void vtable0x34(); // vtable+0x34
-  virtual void vtable0x38(); // vtable+0x38
-=======
   virtual MxResult StartDirectSound(undefined4 p_unknown1, MxBool p_unknown2); //vtable+0x30
   virtual void vtable0x34(); // vtable+0x34
   virtual void vtable0x38(); // vtable+0x38
 
->>>>>>> 8281e195
 private:
   void Init();
   void Destroy(MxBool);
