--- conflicted
+++ resolved
@@ -1,4 +1,3 @@
-<<<<<<< HEAD
 # Microsoft Developer Studio Generated NMAKE File, Format Version 4.20
 # ** DO NOT EDIT **
 
@@ -1473,1411 +1472,4 @@
 # End Project Dependency
 # End Target
 # End Project
-################################################################################
-=======
-# Microsoft Developer Studio Generated NMAKE File, Format Version 4.20
-# ** DO NOT EDIT **
-
-# TARGTYPE "Win32 (x86) Application" 0x0101
-# TARGTYPE "Win32 (x86) Dynamic-Link Library" 0x0102
-
-!IF "$(CFG)" == ""
-CFG=LEGO1 - Win32 Release
-!MESSAGE No configuration specified.  Defaulting to LEGO1 - Win32 Release.
-!ENDIF 
-
-!IF "$(CFG)" != "LEGO1 - Win32 Release" && "$(CFG)" != "LEGO1 - Win32 Debug" &&\
- "$(CFG)" != "ISLE - Win32 Release" && "$(CFG)" != "ISLE - Win32 Debug"
-!MESSAGE Invalid configuration "$(CFG)" specified.
-!MESSAGE You can specify a configuration when running NMAKE on this makefile
-!MESSAGE by defining the macro CFG on the command line.  For example:
-!MESSAGE 
-!MESSAGE NMAKE /f "isle.mak" CFG="LEGO1 - Win32 Release"
-!MESSAGE 
-!MESSAGE Possible choices for configuration are:
-!MESSAGE 
-!MESSAGE "LEGO1 - Win32 Release" (based on "Win32 (x86) Dynamic-Link Library")
-!MESSAGE "LEGO1 - Win32 Debug" (based on "Win32 (x86) Dynamic-Link Library")
-!MESSAGE "ISLE - Win32 Release" (based on "Win32 (x86) Application")
-!MESSAGE "ISLE - Win32 Debug" (based on "Win32 (x86) Application")
-!MESSAGE 
-!ERROR An invalid configuration is specified.
-!ENDIF 
-
-!IF "$(OS)" == "Windows_NT"
-NULL=
-!ELSE 
-NULL=nul
-!ENDIF 
-################################################################################
-# Begin Project
-# PROP Target_Last_Scanned "isle - Win32 Debug"
-
-!IF  "$(CFG)" == "LEGO1 - Win32 Release"
-
-# PROP BASE Use_MFC 0
-# PROP BASE Use_Debug_Libraries 0
-# PROP BASE Output_Dir "LEGO1\Release"
-# PROP BASE Intermediate_Dir "LEGO1\Release"
-# PROP BASE Target_Dir "LEGO1"
-# PROP Use_MFC 0
-# PROP Use_Debug_Libraries 0
-# PROP Output_Dir "LEGO1\Release"
-# PROP Intermediate_Dir "LEGO1\Release"
-# PROP Target_Dir "LEGO1"
-OUTDIR=.\LEGO1\Release
-INTDIR=.\LEGO1\Release
-
-ALL : ".\Release\LEGO1.DLL"
-
-CLEAN : 
-	-@erase "$(INTDIR)\dllmain.obj"
-	-@erase "$(INTDIR)\legonavcontroller.obj"
-	-@erase "$(INTDIR)\legoomni.obj"
-	-@erase "$(INTDIR)\mxatomid.obj"
-	-@erase "$(INTDIR)\mxautolocker.obj"
-	-@erase "$(INTDIR)\mxcore.obj"
-	-@erase "$(INTDIR)\mxcriticalsection.obj"
-	-@erase "$(INTDIR)\mxdsobject.obj"
-	-@erase "$(INTDIR)\mxomni.obj"
-	-@erase "$(INTDIR)\mxomnicreateflags.obj"
-	-@erase "$(INTDIR)\mxomnicreateparam.obj"
-	-@erase "$(INTDIR)\mxomnicreateparambase.obj"
-	-@erase "$(INTDIR)\mxstring.obj"
-	-@erase "$(INTDIR)\mxtimer.obj"
-	-@erase "$(INTDIR)\mxvideoparam.obj"
-	-@erase "$(INTDIR)\mxvideoparamflags.obj"
-	-@erase "$(INTDIR)\vc40.pdb"
-	-@erase ".\Release\LEGO1.DLL"
-	-@erase ".\Release\LEGO1.EXP"
-	-@erase ".\Release\LEGO1.LIB"
-	-@erase ".\Release\LEGO1.PDB"
-
-"$(OUTDIR)" :
-    if not exist "$(OUTDIR)/$(NULL)" mkdir "$(OUTDIR)"
-
-CPP=cl.exe
-# ADD BASE CPP /nologo /MT /W3 /GX /O2 /D "WIN32" /D "NDEBUG" /D "_WINDOWS" /YX /c
-# ADD CPP /nologo /MT /W3 /GX /Zi /O2 /D "WIN32" /D "NDEBUG" /D "_WINDOWS" /YX /c
-CPP_PROJ=/nologo /MT /W3 /GX /Zi /O2 /D "WIN32" /D "NDEBUG" /D "_WINDOWS"\
- /Fp"$(INTDIR)/LEGO1.pch" /YX /Fo"$(INTDIR)/" /Fd"$(INTDIR)/" /c 
-CPP_OBJS=.\LEGO1\Release/
-CPP_SBRS=.\.
-
-.c{$(CPP_OBJS)}.obj:
-   $(CPP) $(CPP_PROJ) $<  
-
-.cpp{$(CPP_OBJS)}.obj:
-   $(CPP) $(CPP_PROJ) $<  
-
-.cxx{$(CPP_OBJS)}.obj:
-   $(CPP) $(CPP_PROJ) $<  
-
-.c{$(CPP_SBRS)}.sbr:
-   $(CPP) $(CPP_PROJ) $<  
-
-.cpp{$(CPP_SBRS)}.sbr:
-   $(CPP) $(CPP_PROJ) $<  
-
-.cxx{$(CPP_SBRS)}.sbr:
-   $(CPP) $(CPP_PROJ) $<  
-
-MTL=mktyplib.exe
-# ADD BASE MTL /nologo /D "NDEBUG" /win32
-# ADD MTL /nologo /D "NDEBUG" /win32
-MTL_PROJ=/nologo /D "NDEBUG" /win32 
-RSC=rc.exe
-# ADD BASE RSC /l 0x409 /d "NDEBUG"
-# ADD RSC /l 0x409 /d "NDEBUG"
-BSC32=bscmake.exe
-# ADD BASE BSC32 /nologo
-# ADD BSC32 /nologo
-BSC32_FLAGS=/nologo /o"$(OUTDIR)/LEGO1.bsc" 
-BSC32_SBRS= \
-	
-LINK32=link.exe
-# ADD BASE LINK32 kernel32.lib user32.lib gdi32.lib winspool.lib comdlg32.lib advapi32.lib shell32.lib ole32.lib oleaut32.lib uuid.lib odbc32.lib odbccp32.lib /nologo /subsystem:windows /dll /machine:I386
-# ADD LINK32 kernel32.lib user32.lib gdi32.lib winspool.lib comdlg32.lib advapi32.lib shell32.lib ole32.lib oleaut32.lib uuid.lib odbc32.lib odbccp32.lib winmm.lib /nologo /subsystem:windows /dll /pdb:"Release/LEGO1.PDB" /debug /machine:I386 /out:"Release/LEGO1.DLL" /implib:"Release/LEGO1.LIB"
-# SUBTRACT LINK32 /pdb:none /map
-LINK32_FLAGS=kernel32.lib user32.lib gdi32.lib winspool.lib comdlg32.lib\
- advapi32.lib shell32.lib ole32.lib oleaut32.lib uuid.lib odbc32.lib\
- odbccp32.lib winmm.lib /nologo /subsystem:windows /dll /incremental:no\
- /pdb:"Release/LEGO1.PDB" /debug /machine:I386 /out:"Release/LEGO1.DLL"\
- /implib:"Release/LEGO1.LIB" 
-LINK32_OBJS= \
-	"$(INTDIR)\dllmain.obj" \
-	"$(INTDIR)\legonavcontroller.obj" \
-	"$(INTDIR)\legoomni.obj" \
-	"$(INTDIR)\mxatomid.obj" \
-	"$(INTDIR)\mxautolocker.obj" \
-	"$(INTDIR)\mxcore.obj" \
-	"$(INTDIR)\mxcriticalsection.obj" \
-	"$(INTDIR)\mxdsobject.obj" \
-	"$(INTDIR)\mxomni.obj" \
-	"$(INTDIR)\mxomnicreateflags.obj" \
-	"$(INTDIR)\mxomnicreateparam.obj" \
-	"$(INTDIR)\mxomnicreateparambase.obj" \
-	"$(INTDIR)\mxstring.obj" \
-	"$(INTDIR)\mxtimer.obj" \
-	"$(INTDIR)\mxvideoparam.obj" \
-	"$(INTDIR)\mxvideoparamflags.obj"
-
-".\Release\LEGO1.DLL" : "$(OUTDIR)" $(DEF_FILE) $(LINK32_OBJS)
-    $(LINK32) @<<
-  $(LINK32_FLAGS) $(LINK32_OBJS)
-<<
-
-!ELSEIF  "$(CFG)" == "LEGO1 - Win32 Debug"
-
-# PROP BASE Use_MFC 0
-# PROP BASE Use_Debug_Libraries 1
-# PROP BASE Output_Dir "LEGO1\Debug"
-# PROP BASE Intermediate_Dir "LEGO1\Debug"
-# PROP BASE Target_Dir "LEGO1"
-# PROP Use_MFC 0
-# PROP Use_Debug_Libraries 1
-# PROP Output_Dir "LEGO1\Debug"
-# PROP Intermediate_Dir "LEGO1\Debug"
-# PROP Target_Dir "LEGO1"
-OUTDIR=.\LEGO1\Debug
-INTDIR=.\LEGO1\Debug
-
-ALL : ".\Debug\LEGO1.DLL"
-
-CLEAN : 
-	-@erase "$(INTDIR)\dllmain.obj"
-	-@erase "$(INTDIR)\legonavcontroller.obj"
-	-@erase "$(INTDIR)\legoomni.obj"
-	-@erase "$(INTDIR)\mxatomid.obj"
-	-@erase "$(INTDIR)\mxautolocker.obj"
-	-@erase "$(INTDIR)\mxcore.obj"
-	-@erase "$(INTDIR)\mxcriticalsection.obj"
-	-@erase "$(INTDIR)\mxdsobject.obj"
-	-@erase "$(INTDIR)\mxomni.obj"
-	-@erase "$(INTDIR)\mxomnicreateflags.obj"
-	-@erase "$(INTDIR)\mxomnicreateparam.obj"
-	-@erase "$(INTDIR)\mxomnicreateparambase.obj"
-	-@erase "$(INTDIR)\mxstring.obj"
-	-@erase "$(INTDIR)\mxtimer.obj"
-	-@erase "$(INTDIR)\mxvideoparam.obj"
-	-@erase "$(INTDIR)\mxvideoparamflags.obj"
-	-@erase "$(INTDIR)\vc40.idb"
-	-@erase "$(INTDIR)\vc40.pdb"
-	-@erase "$(OUTDIR)\LEGO1.exp"
-	-@erase "$(OUTDIR)\LEGO1.lib"
-	-@erase "$(OUTDIR)\LEGO1.pdb"
-	-@erase ".\Debug\LEGO1.DLL"
-	-@erase ".\Debug\LEGO1.ILK"
-
-"$(OUTDIR)" :
-    if not exist "$(OUTDIR)/$(NULL)" mkdir "$(OUTDIR)"
-
-CPP=cl.exe
-# ADD BASE CPP /nologo /MTd /W3 /Gm /GX /Zi /Od /D "WIN32" /D "_DEBUG" /D "_WINDOWS" /YX /c
-# ADD CPP /nologo /MTd /W3 /Gm /GX /Zi /Od /D "WIN32" /D "_DEBUG" /D "_WINDOWS" /YX /c
-CPP_PROJ=/nologo /MTd /W3 /Gm /GX /Zi /Od /D "WIN32" /D "_DEBUG" /D "_WINDOWS"\
- /Fp"$(INTDIR)/LEGO1.pch" /YX /Fo"$(INTDIR)/" /Fd"$(INTDIR)/" /c 
-CPP_OBJS=.\LEGO1\Debug/
-CPP_SBRS=.\.
-
-.c{$(CPP_OBJS)}.obj:
-   $(CPP) $(CPP_PROJ) $<  
-
-.cpp{$(CPP_OBJS)}.obj:
-   $(CPP) $(CPP_PROJ) $<  
-
-.cxx{$(CPP_OBJS)}.obj:
-   $(CPP) $(CPP_PROJ) $<  
-
-.c{$(CPP_SBRS)}.sbr:
-   $(CPP) $(CPP_PROJ) $<  
-
-.cpp{$(CPP_SBRS)}.sbr:
-   $(CPP) $(CPP_PROJ) $<  
-
-.cxx{$(CPP_SBRS)}.sbr:
-   $(CPP) $(CPP_PROJ) $<  
-
-MTL=mktyplib.exe
-# ADD BASE MTL /nologo /D "_DEBUG" /win32
-# ADD MTL /nologo /D "_DEBUG" /win32
-MTL_PROJ=/nologo /D "_DEBUG" /win32 
-RSC=rc.exe
-# ADD BASE RSC /l 0x409 /d "_DEBUG"
-# ADD RSC /l 0x409 /d "_DEBUG"
-BSC32=bscmake.exe
-# ADD BASE BSC32 /nologo
-# ADD BSC32 /nologo
-BSC32_FLAGS=/nologo /o"$(OUTDIR)/LEGO1.bsc" 
-BSC32_SBRS= \
-	
-LINK32=link.exe
-# ADD BASE LINK32 kernel32.lib user32.lib gdi32.lib winspool.lib comdlg32.lib advapi32.lib shell32.lib ole32.lib oleaut32.lib uuid.lib odbc32.lib odbccp32.lib /nologo /subsystem:windows /dll /debug /machine:I386
-# ADD LINK32 kernel32.lib user32.lib gdi32.lib winspool.lib comdlg32.lib advapi32.lib shell32.lib ole32.lib oleaut32.lib uuid.lib odbc32.lib odbccp32.lib winmm.lib /nologo /subsystem:windows /dll /debug /machine:I386 /out:"Debug/LEGO1.DLL"
-# SUBTRACT LINK32 /pdb:none /map
-LINK32_FLAGS=kernel32.lib user32.lib gdi32.lib winspool.lib comdlg32.lib\
- advapi32.lib shell32.lib ole32.lib oleaut32.lib uuid.lib odbc32.lib\
- odbccp32.lib winmm.lib /nologo /subsystem:windows /dll /incremental:yes\
- /pdb:"$(OUTDIR)/LEGO1.pdb" /debug /machine:I386 /out:"Debug/LEGO1.DLL"\
- /implib:"$(OUTDIR)/LEGO1.lib" 
-LINK32_OBJS= \
-	"$(INTDIR)\dllmain.obj" \
-	"$(INTDIR)\legonavcontroller.obj" \
-	"$(INTDIR)\legoomni.obj" \
-	"$(INTDIR)\mxatomid.obj" \
-	"$(INTDIR)\mxautolocker.obj" \
-	"$(INTDIR)\mxcore.obj" \
-	"$(INTDIR)\mxcriticalsection.obj" \
-	"$(INTDIR)\mxdsobject.obj" \
-	"$(INTDIR)\mxomni.obj" \
-	"$(INTDIR)\mxomnicreateflags.obj" \
-	"$(INTDIR)\mxomnicreateparam.obj" \
-	"$(INTDIR)\mxomnicreateparambase.obj" \
-	"$(INTDIR)\mxstring.obj" \
-	"$(INTDIR)\mxtimer.obj" \
-	"$(INTDIR)\mxvideoparam.obj" \
-	"$(INTDIR)\mxvideoparamflags.obj"
-
-".\Debug\LEGO1.DLL" : "$(OUTDIR)" $(DEF_FILE) $(LINK32_OBJS)
-    $(LINK32) @<<
-  $(LINK32_FLAGS) $(LINK32_OBJS)
-<<
-
-!ELSEIF  "$(CFG)" == "ISLE - Win32 Release"
-
-# PROP BASE Use_MFC 0
-# PROP BASE Use_Debug_Libraries 0
-# PROP BASE Output_Dir "ISLE\Release"
-# PROP BASE Intermediate_Dir "ISLE\Release"
-# PROP BASE Target_Dir "ISLE"
-# PROP Use_MFC 0
-# PROP Use_Debug_Libraries 0
-# PROP Output_Dir "ISLE\Release"
-# PROP Intermediate_Dir "ISLE\Release"
-# PROP Target_Dir "ISLE"
-OUTDIR=.\ISLE\Release
-INTDIR=.\ISLE\Release
-
-ALL : "LEGO1 - Win32 Release" ".\Release\ISLE.EXE"
-
-CLEAN : 
-	-@erase "$(INTDIR)\define.obj"
-	-@erase "$(INTDIR)\isle.obj"
-	-@erase "$(INTDIR)\isle.res"
-	-@erase "$(INTDIR)\main.obj"
-	-@erase "$(INTDIR)\vc40.pdb"
-	-@erase ".\Release\ISLE.EXE"
-	-@erase ".\Release\ISLE.PDB"
-
-"$(OUTDIR)" :
-    if not exist "$(OUTDIR)/$(NULL)" mkdir "$(OUTDIR)"
-
-CPP=cl.exe
-# ADD BASE CPP /nologo /W3 /GX /O2 /D "WIN32" /D "NDEBUG" /D "_WINDOWS" /YX /c
-# ADD CPP /nologo /W3 /GX /Zi /O2 /I "LEGO1" /D "WIN32" /D "NDEBUG" /D "_WINDOWS" /YX /c
-CPP_PROJ=/nologo /ML /W3 /GX /Zi /O2 /I "LEGO1" /D "WIN32" /D "NDEBUG" /D\
- "_WINDOWS" /Fp"$(INTDIR)/ISLE.pch" /YX /Fo"$(INTDIR)/" /Fd"$(INTDIR)/" /c 
-CPP_OBJS=.\ISLE\Release/
-CPP_SBRS=.\.
-
-.c{$(CPP_OBJS)}.obj:
-   $(CPP) $(CPP_PROJ) $<  
-
-.cpp{$(CPP_OBJS)}.obj:
-   $(CPP) $(CPP_PROJ) $<  
-
-.cxx{$(CPP_OBJS)}.obj:
-   $(CPP) $(CPP_PROJ) $<  
-
-.c{$(CPP_SBRS)}.sbr:
-   $(CPP) $(CPP_PROJ) $<  
-
-.cpp{$(CPP_SBRS)}.sbr:
-   $(CPP) $(CPP_PROJ) $<  
-
-.cxx{$(CPP_SBRS)}.sbr:
-   $(CPP) $(CPP_PROJ) $<  
-
-MTL=mktyplib.exe
-# ADD BASE MTL /nologo /D "NDEBUG" /win32
-# ADD MTL /nologo /D "NDEBUG" /win32
-MTL_PROJ=/nologo /D "NDEBUG" /win32 
-RSC=rc.exe
-# ADD BASE RSC /l 0x409 /d "NDEBUG"
-# ADD RSC /l 0x409 /d "NDEBUG"
-RSC_PROJ=/l 0x409 /fo"$(INTDIR)/isle.res" /d "NDEBUG" 
-BSC32=bscmake.exe
-# ADD BASE BSC32 /nologo
-# ADD BSC32 /nologo
-BSC32_FLAGS=/nologo /o"$(OUTDIR)/ISLE.bsc" 
-BSC32_SBRS= \
-	
-LINK32=link.exe
-# ADD BASE LINK32 kernel32.lib user32.lib gdi32.lib winspool.lib comdlg32.lib advapi32.lib shell32.lib ole32.lib oleaut32.lib uuid.lib odbc32.lib odbccp32.lib /nologo /subsystem:windows /machine:I386
-# ADD LINK32 kernel32.lib user32.lib gdi32.lib winspool.lib comdlg32.lib advapi32.lib shell32.lib ole32.lib oleaut32.lib uuid.lib odbc32.lib odbccp32.lib winmm.lib lego1.lib dsound.lib /nologo /subsystem:windows /pdb:"Release/ISLE.PDB" /debug /machine:I386 /out:"Release/ISLE.EXE" /LIBPATH:"ISLE/ext"
-# SUBTRACT LINK32 /pdb:none
-LINK32_FLAGS=kernel32.lib user32.lib gdi32.lib winspool.lib comdlg32.lib\
- advapi32.lib shell32.lib ole32.lib oleaut32.lib uuid.lib odbc32.lib\
- odbccp32.lib winmm.lib lego1.lib dsound.lib /nologo /subsystem:windows\
- /incremental:no /pdb:"Release/ISLE.PDB" /debug /machine:I386\
- /out:"Release/ISLE.EXE" /LIBPATH:"ISLE/ext" 
-LINK32_OBJS= \
-	"$(INTDIR)\define.obj" \
-	"$(INTDIR)\isle.obj" \
-	"$(INTDIR)\isle.res" \
-	"$(INTDIR)\main.obj" \
-	".\Release\LEGO1.LIB"
-
-".\Release\ISLE.EXE" : "$(OUTDIR)" $(DEF_FILE) $(LINK32_OBJS)
-    $(LINK32) @<<
-  $(LINK32_FLAGS) $(LINK32_OBJS)
-<<
-
-!ELSEIF  "$(CFG)" == "ISLE - Win32 Debug"
-
-# PROP BASE Use_MFC 0
-# PROP BASE Use_Debug_Libraries 1
-# PROP BASE Output_Dir "ISLE\Debug"
-# PROP BASE Intermediate_Dir "ISLE\Debug"
-# PROP BASE Target_Dir "ISLE"
-# PROP Use_MFC 0
-# PROP Use_Debug_Libraries 1
-# PROP Output_Dir "ISLE\Debug"
-# PROP Intermediate_Dir "ISLE\Debug"
-# PROP Target_Dir "ISLE"
-OUTDIR=.\ISLE\Debug
-INTDIR=.\ISLE\Debug
-
-ALL : "LEGO1 - Win32 Debug" ".\Debug\ISLE.EXE"
-
-CLEAN : 
-	-@erase "$(INTDIR)\define.obj"
-	-@erase "$(INTDIR)\isle.obj"
-	-@erase "$(INTDIR)\isle.res"
-	-@erase "$(INTDIR)\main.obj"
-	-@erase "$(INTDIR)\vc40.idb"
-	-@erase "$(INTDIR)\vc40.pdb"
-	-@erase ".\Debug\ISLE.EXE"
-	-@erase ".\Debug\ISLE.ILK"
-	-@erase ".\Debug\ISLE.PDB"
-
-"$(OUTDIR)" :
-    if not exist "$(OUTDIR)/$(NULL)" mkdir "$(OUTDIR)"
-
-CPP=cl.exe
-# ADD BASE CPP /nologo /W3 /Gm /GX /Zi /Od /D "WIN32" /D "_DEBUG" /D "_WINDOWS" /YX /c
-# ADD CPP /nologo /W3 /Gm /GX /Zi /Od /I "LEGO1" /D "WIN32" /D "_DEBUG" /D "_WINDOWS" /YX /c
-CPP_PROJ=/nologo /MLd /W3 /Gm /GX /Zi /Od /I "LEGO1" /D "WIN32" /D "_DEBUG" /D\
- "_WINDOWS" /Fp"$(INTDIR)/ISLE.pch" /YX /Fo"$(INTDIR)/" /Fd"$(INTDIR)/" /c 
-CPP_OBJS=.\ISLE\Debug/
-CPP_SBRS=.\.
-
-.c{$(CPP_OBJS)}.obj:
-   $(CPP) $(CPP_PROJ) $<  
-
-.cpp{$(CPP_OBJS)}.obj:
-   $(CPP) $(CPP_PROJ) $<  
-
-.cxx{$(CPP_OBJS)}.obj:
-   $(CPP) $(CPP_PROJ) $<  
-
-.c{$(CPP_SBRS)}.sbr:
-   $(CPP) $(CPP_PROJ) $<  
-
-.cpp{$(CPP_SBRS)}.sbr:
-   $(CPP) $(CPP_PROJ) $<  
-
-.cxx{$(CPP_SBRS)}.sbr:
-   $(CPP) $(CPP_PROJ) $<  
-
-MTL=mktyplib.exe
-# ADD BASE MTL /nologo /D "_DEBUG" /win32
-# ADD MTL /nologo /D "_DEBUG" /win32
-MTL_PROJ=/nologo /D "_DEBUG" /win32 
-RSC=rc.exe
-# ADD BASE RSC /l 0x409 /d "_DEBUG"
-# ADD RSC /l 0x409 /d "_DEBUG"
-RSC_PROJ=/l 0x409 /fo"$(INTDIR)/isle.res" /d "_DEBUG" 
-BSC32=bscmake.exe
-# ADD BASE BSC32 /nologo
-# ADD BSC32 /nologo
-BSC32_FLAGS=/nologo /o"$(OUTDIR)/ISLE.bsc" 
-BSC32_SBRS= \
-	
-LINK32=link.exe
-# ADD BASE LINK32 kernel32.lib user32.lib gdi32.lib winspool.lib comdlg32.lib advapi32.lib shell32.lib ole32.lib oleaut32.lib uuid.lib odbc32.lib odbccp32.lib /nologo /subsystem:windows /debug /machine:I386
-# ADD LINK32 kernel32.lib user32.lib gdi32.lib winspool.lib comdlg32.lib advapi32.lib shell32.lib ole32.lib oleaut32.lib uuid.lib odbc32.lib odbccp32.lib winmm.lib lego1.lib dsound.lib /nologo /subsystem:windows /pdb:"Debug/ISLE.PDB" /debug /machine:I386 /out:"Debug/ISLE.EXE" /LIBPATH:"ISLE/ext"
-# SUBTRACT LINK32 /pdb:none
-LINK32_FLAGS=kernel32.lib user32.lib gdi32.lib winspool.lib comdlg32.lib\
- advapi32.lib shell32.lib ole32.lib oleaut32.lib uuid.lib odbc32.lib\
- odbccp32.lib winmm.lib lego1.lib dsound.lib /nologo /subsystem:windows\
- /incremental:yes /pdb:"Debug/ISLE.PDB" /debug /machine:I386\
- /out:"Debug/ISLE.EXE" /LIBPATH:"ISLE/ext" 
-LINK32_OBJS= \
-	"$(INTDIR)\define.obj" \
-	"$(INTDIR)\isle.obj" \
-	"$(INTDIR)\isle.res" \
-	"$(INTDIR)\main.obj" \
-	".\LEGO1\Debug\LEGO1.lib"
-
-".\Debug\ISLE.EXE" : "$(OUTDIR)" $(DEF_FILE) $(LINK32_OBJS)
-    $(LINK32) @<<
-  $(LINK32_FLAGS) $(LINK32_OBJS)
-<<
-
-!ENDIF 
-
-################################################################################
-# Begin Target
-
-# Name "LEGO1 - Win32 Release"
-# Name "LEGO1 - Win32 Debug"
-
-!IF  "$(CFG)" == "LEGO1 - Win32 Release"
-
-!ELSEIF  "$(CFG)" == "LEGO1 - Win32 Debug"
-
-!ENDIF 
-
-################################################################################
-# Begin Source File
-
-SOURCE=.\LEGO1\mxcore.cpp
-DEP_CPP_MXCOR=\
-	".\LEGO1\mxbool.h"\
-	".\LEGO1\mxcore.h"\
-	
-
-"$(INTDIR)\mxcore.obj" : $(SOURCE) $(DEP_CPP_MXCOR) "$(INTDIR)"
-   $(CPP) $(CPP_PROJ) $(SOURCE)
-
-
-# End Source File
-################################################################################
-# Begin Source File
-
-SOURCE=.\LEGO1\dllmain.cpp
-DEP_CPP_DLLMA=\
-	".\LEGO1\legoinc.h"\
-	
-
-"$(INTDIR)\dllmain.obj" : $(SOURCE) $(DEP_CPP_DLLMA) "$(INTDIR)"
-   $(CPP) $(CPP_PROJ) $(SOURCE)
-
-
-# End Source File
-################################################################################
-# Begin Source File
-
-SOURCE=.\LEGO1\legoomni.cpp
-DEP_CPP_LEGOO=\
-	".\LEGO1\lego3dmanager.h"\
-	".\LEGO1\lego3dview.h"\
-	".\LEGO1\legoentity.h"\
-	".\LEGO1\legogamestate.h"\
-	".\LEGO1\legoinc.h"\
-	".\LEGO1\legoinputmanager.h"\
-	".\LEGO1\legonavcontroller.h"\
-	".\LEGO1\legoomni.h"\
-	".\LEGO1\legoroi.h"\
-	".\LEGO1\legovideomanager.h"\
-	".\LEGO1\mxatomid.h"\
-	".\LEGO1\mxbackgroundaudiomanager.h"\
-	".\LEGO1\mxbool.h"\
-	".\LEGO1\mxcore.h"\
-	".\LEGO1\mxcriticalsection.h"\
-	".\LEGO1\mxdsaction.h"\
-	".\LEGO1\mxdsfile.h"\
-	".\LEGO1\mxdsobject.h"\
-	".\LEGO1\mxeventmanager.h"\
-	".\LEGO1\mxmusicmanager.h"\
-	".\LEGO1\mxnotificationmanager.h"\
-	".\LEGO1\mxobjectfactory.h"\
-	".\LEGO1\mxomni.h"\
-	".\LEGO1\mxomnicreateflags.h"\
-	".\LEGO1\mxomnicreateparam.h"\
-	".\LEGO1\mxomnicreateparambase.h"\
-	".\LEGO1\mxpalette.h"\
-	".\LEGO1\mxrect32.h"\
-	".\LEGO1\mxresult.h"\
-	".\LEGO1\mxsoundmanager.h"\
-	".\LEGO1\mxstreamcontroller.h"\
-	".\LEGO1\mxstreamer.h"\
-	".\LEGO1\mxstring.h"\
-	".\LEGO1\mxticklemanager.h"\
-	".\LEGO1\mxtimer.h"\
-	".\LEGO1\mxtransitionmanager.h"\
-	".\LEGO1\mxvariabletable.h"\
-	".\LEGO1\mxvideomanager.h"\
-	".\LEGO1\mxvideoparam.h"\
-	".\LEGO1\mxvideoparamflags.h"\
-	".\LEGO1\viewmanager.h"\
-	
-
-"$(INTDIR)\legoomni.obj" : $(SOURCE) $(DEP_CPP_LEGOO) "$(INTDIR)"
-   $(CPP) $(CPP_PROJ) $(SOURCE)
-
-
-# End Source File
-################################################################################
-# Begin Source File
-
-SOURCE=.\LEGO1\mxcriticalsection.cpp
-DEP_CPP_MXCRI=\
-	".\LEGO1\legoinc.h"\
-	".\LEGO1\mxcriticalsection.h"\
-	
-
-"$(INTDIR)\mxcriticalsection.obj" : $(SOURCE) $(DEP_CPP_MXCRI) "$(INTDIR)"
-   $(CPP) $(CPP_PROJ) $(SOURCE)
-
-
-# End Source File
-################################################################################
-# Begin Source File
-
-SOURCE=.\LEGO1\mxautolocker.cpp
-DEP_CPP_MXAUT=\
-	".\LEGO1\legoinc.h"\
-	".\LEGO1\mxautolocker.h"\
-	".\LEGO1\mxcriticalsection.h"\
-	
-
-"$(INTDIR)\mxautolocker.obj" : $(SOURCE) $(DEP_CPP_MXAUT) "$(INTDIR)"
-   $(CPP) $(CPP_PROJ) $(SOURCE)
-
-
-# End Source File
-################################################################################
-# Begin Source File
-
-SOURCE=.\LEGO1\mxtimer.cpp
-DEP_CPP_MXTIM=\
-	".\LEGO1\legoinc.h"\
-	".\LEGO1\mxbool.h"\
-	".\LEGO1\mxcore.h"\
-	".\LEGO1\mxtimer.h"\
-	
-
-"$(INTDIR)\mxtimer.obj" : $(SOURCE) $(DEP_CPP_MXTIM) "$(INTDIR)"
-   $(CPP) $(CPP_PROJ) $(SOURCE)
-
-
-# End Source File
-################################################################################
-# Begin Source File
-
-SOURCE=.\LEGO1\mxomni.cpp
-DEP_CPP_MXOMN=\
-	".\LEGO1\legoinc.h"\
-	".\LEGO1\mxatomid.h"\
-	".\LEGO1\mxbool.h"\
-	".\LEGO1\mxcore.h"\
-	".\LEGO1\mxcriticalsection.h"\
-	".\LEGO1\mxeventmanager.h"\
-	".\LEGO1\mxmusicmanager.h"\
-	".\LEGO1\mxnotificationmanager.h"\
-	".\LEGO1\mxobjectfactory.h"\
-	".\LEGO1\mxomni.h"\
-	".\LEGO1\mxomnicreateflags.h"\
-	".\LEGO1\mxomnicreateparam.h"\
-	".\LEGO1\mxomnicreateparambase.h"\
-	".\LEGO1\mxpalette.h"\
-	".\LEGO1\mxrect32.h"\
-	".\LEGO1\mxresult.h"\
-	".\LEGO1\mxsoundmanager.h"\
-	".\LEGO1\mxstreamcontroller.h"\
-	".\LEGO1\mxstreamer.h"\
-	".\LEGO1\mxstring.h"\
-	".\LEGO1\mxticklemanager.h"\
-	".\LEGO1\mxtimer.h"\
-	".\LEGO1\mxvariabletable.h"\
-	".\LEGO1\mxvideomanager.h"\
-	".\LEGO1\mxvideoparam.h"\
-	".\LEGO1\mxvideoparamflags.h"\
-	
-
-"$(INTDIR)\mxomni.obj" : $(SOURCE) $(DEP_CPP_MXOMN) "$(INTDIR)"
-   $(CPP) $(CPP_PROJ) $(SOURCE)
-
-
-# End Source File
-################################################################################
-# Begin Source File
-
-SOURCE=.\LEGO1\mxvideoparam.cpp
-DEP_CPP_MXVID=\
-	".\LEGO1\legoinc.h"\
-	".\LEGO1\mxpalette.h"\
-	".\LEGO1\mxrect32.h"\
-	".\LEGO1\mxvariabletable.h"\
-	".\LEGO1\mxvideoparam.h"\
-	".\LEGO1\mxvideoparamflags.h"\
-	
-
-"$(INTDIR)\mxvideoparam.obj" : $(SOURCE) $(DEP_CPP_MXVID) "$(INTDIR)"
-   $(CPP) $(CPP_PROJ) $(SOURCE)
-
-
-# End Source File
-################################################################################
-# Begin Source File
-
-SOURCE=.\LEGO1\mxvideoparamflags.cpp
-DEP_CPP_MXVIDE=\
-	".\LEGO1\legoinc.h"\
-	".\LEGO1\mxvideoparamflags.h"\
-	
-
-"$(INTDIR)\mxvideoparamflags.obj" : $(SOURCE) $(DEP_CPP_MXVIDE) "$(INTDIR)"
-   $(CPP) $(CPP_PROJ) $(SOURCE)
-
-
-# End Source File
-################################################################################
-# Begin Source File
-
-SOURCE=.\LEGO1\mxomnicreateparam.cpp
-DEP_CPP_MXOMNI=\
-	".\LEGO1\legoinc.h"\
-	".\LEGO1\mxbool.h"\
-	".\LEGO1\mxcore.h"\
-	".\LEGO1\mxomnicreateflags.h"\
-	".\LEGO1\mxomnicreateparam.h"\
-	".\LEGO1\mxomnicreateparambase.h"\
-	".\LEGO1\mxpalette.h"\
-	".\LEGO1\mxrect32.h"\
-	".\LEGO1\mxstring.h"\
-	".\LEGO1\mxvariabletable.h"\
-	".\LEGO1\mxvideoparam.h"\
-	".\LEGO1\mxvideoparamflags.h"\
-	
-
-"$(INTDIR)\mxomnicreateparam.obj" : $(SOURCE) $(DEP_CPP_MXOMNI) "$(INTDIR)"
-   $(CPP) $(CPP_PROJ) $(SOURCE)
-
-
-# End Source File
-################################################################################
-# Begin Source File
-
-SOURCE=.\LEGO1\mxomnicreateparambase.cpp
-DEP_CPP_MXOMNIC=\
-	".\LEGO1\legoinc.h"\
-	".\LEGO1\mxbool.h"\
-	".\LEGO1\mxcore.h"\
-	".\LEGO1\mxomnicreateflags.h"\
-	".\LEGO1\mxomnicreateparam.h"\
-	".\LEGO1\mxomnicreateparambase.h"\
-	".\LEGO1\mxpalette.h"\
-	".\LEGO1\mxrect32.h"\
-	".\LEGO1\mxstring.h"\
-	".\LEGO1\mxvariabletable.h"\
-	".\LEGO1\mxvideoparam.h"\
-	".\LEGO1\mxvideoparamflags.h"\
-	
-
-"$(INTDIR)\mxomnicreateparambase.obj" : $(SOURCE) $(DEP_CPP_MXOMNIC)\
- "$(INTDIR)"
-   $(CPP) $(CPP_PROJ) $(SOURCE)
-
-
-# End Source File
-################################################################################
-# Begin Source File
-
-SOURCE=.\LEGO1\mxstring.cpp
-DEP_CPP_MXSTR=\
-	".\LEGO1\mxbool.h"\
-	".\LEGO1\mxcore.h"\
-	".\LEGO1\mxstring.h"\
-	
-
-"$(INTDIR)\mxstring.obj" : $(SOURCE) $(DEP_CPP_MXSTR) "$(INTDIR)"
-   $(CPP) $(CPP_PROJ) $(SOURCE)
-
-
-# End Source File
-################################################################################
-# Begin Source File
-
-SOURCE=.\LEGO1\mxomnicreateflags.cpp
-DEP_CPP_MXOMNICR=\
-	".\LEGO1\mxbool.h"\
-	".\LEGO1\mxomnicreateflags.h"\
-	
-
-"$(INTDIR)\mxomnicreateflags.obj" : $(SOURCE) $(DEP_CPP_MXOMNICR) "$(INTDIR)"
-   $(CPP) $(CPP_PROJ) $(SOURCE)
-
-
-# End Source File
-################################################################################
-# Begin Source File
-
-SOURCE=.\LEGO1\legonavcontroller.cpp
-DEP_CPP_LEGON=\
-	".\LEGO1\lego3dmanager.h"\
-	".\LEGO1\lego3dview.h"\
-	".\LEGO1\legoentity.h"\
-	".\LEGO1\legogamestate.h"\
-	".\LEGO1\legoinc.h"\
-	".\LEGO1\legoinputmanager.h"\
-	".\LEGO1\legonavcontroller.h"\
-	".\LEGO1\legoomni.h"\
-	".\LEGO1\legoroi.h"\
-	".\LEGO1\legoutil.h"\
-	".\LEGO1\legovideomanager.h"\
-	".\LEGO1\mxatomid.h"\
-	".\LEGO1\mxbackgroundaudiomanager.h"\
-	".\LEGO1\mxbool.h"\
-	".\LEGO1\mxcore.h"\
-	".\LEGO1\mxcriticalsection.h"\
-	".\LEGO1\mxdsaction.h"\
-	".\LEGO1\mxdsfile.h"\
-	".\LEGO1\mxdsobject.h"\
-	".\LEGO1\mxeventmanager.h"\
-	".\LEGO1\mxmusicmanager.h"\
-	".\LEGO1\mxnotificationmanager.h"\
-	".\LEGO1\mxobjectfactory.h"\
-	".\LEGO1\mxomni.h"\
-	".\LEGO1\mxomnicreateflags.h"\
-	".\LEGO1\mxomnicreateparam.h"\
-	".\LEGO1\mxomnicreateparambase.h"\
-	".\LEGO1\mxpalette.h"\
-	".\LEGO1\mxrect32.h"\
-	".\LEGO1\mxresult.h"\
-	".\LEGO1\mxsoundmanager.h"\
-	".\LEGO1\mxstreamcontroller.h"\
-	".\LEGO1\mxstreamer.h"\
-	".\LEGO1\mxstring.h"\
-	".\LEGO1\mxticklemanager.h"\
-	".\LEGO1\mxtimer.h"\
-	".\LEGO1\mxtransitionmanager.h"\
-	".\LEGO1\mxvariabletable.h"\
-	".\LEGO1\mxvideomanager.h"\
-	".\LEGO1\mxvideoparam.h"\
-	".\LEGO1\mxvideoparamflags.h"\
-	".\LEGO1\viewmanager.h"\
-	
-
-"$(INTDIR)\legonavcontroller.obj" : $(SOURCE) $(DEP_CPP_LEGON) "$(INTDIR)"
-   $(CPP) $(CPP_PROJ) $(SOURCE)
-
-
-# End Source File
-################################################################################
-# Begin Source File
-
-SOURCE=.\LEGO1\mxdsobject.cpp
-DEP_CPP_MXDSO=\
-	".\LEGO1\mxatomid.h"\
-	".\LEGO1\mxbool.h"\
-	".\LEGO1\mxcore.h"\
-	".\LEGO1\mxdsobject.h"\
-	
-
-"$(INTDIR)\mxdsobject.obj" : $(SOURCE) $(DEP_CPP_MXDSO) "$(INTDIR)"
-   $(CPP) $(CPP_PROJ) $(SOURCE)
-
-
-# End Source File
-################################################################################
-# Begin Source File
-
-SOURCE=.\LEGO1\mxatomid.cpp
-DEP_CPP_MXATO=\
-	".\LEGO1\mxatomid.h"\
-	
-
-"$(INTDIR)\mxatomid.obj" : $(SOURCE) $(DEP_CPP_MXATO) "$(INTDIR)"
-   $(CPP) $(CPP_PROJ) $(SOURCE)
-
-
-# End Source File
-# End Target
-################################################################################
-# Begin Target
-
-# Name "ISLE - Win32 Release"
-# Name "ISLE - Win32 Debug"
-
-!IF  "$(CFG)" == "ISLE - Win32 Release"
-
-!ELSEIF  "$(CFG)" == "ISLE - Win32 Debug"
-
-!ENDIF 
-
-################################################################################
-# Begin Source File
-
-SOURCE=.\ISLE\define.cpp
-DEP_CPP_DEFIN=\
-	".\ISLE\define.h"\
-	
-
-"$(INTDIR)\define.obj" : $(SOURCE) $(DEP_CPP_DEFIN) "$(INTDIR)"
-   $(CPP) $(CPP_PROJ) $(SOURCE)
-
-
-# End Source File
-################################################################################
-# Begin Source File
-
-SOURCE=.\ISLE\isle.cpp
-DEP_CPP_ISLE_=\
-	".\ISLE\define.h"\
-	".\ISLE\isle.h"\
-	".\ISLE\res\resource.h"\
-	".\LEGO1\lego3dmanager.h"\
-	".\LEGO1\lego3dview.h"\
-	".\LEGO1\legoanimationmanager.h"\
-	".\LEGO1\legobuildingmanager.h"\
-	".\LEGO1\legoentity.h"\
-	".\LEGO1\legogamestate.h"\
-	".\LEGO1\legoinc.h"\
-	".\LEGO1\legoinputmanager.h"\
-	".\LEGO1\legomodelpresenter.h"\
-	".\LEGO1\legonavcontroller.h"\
-	".\LEGO1\legoomni.h"\
-	".\LEGO1\legopartpresenter.h"\
-	".\LEGO1\legoroi.h"\
-	".\LEGO1\legovideomanager.h"\
-	".\LEGO1\legoworldpresenter.h"\
-	".\LEGO1\mxatomid.h"\
-	".\LEGO1\mxbackgroundaudiomanager.h"\
-	".\LEGO1\mxbool.h"\
-	".\LEGO1\mxcore.h"\
-	".\LEGO1\mxcriticalsection.h"\
-	".\LEGO1\mxdirectdraw.h"\
-	".\LEGO1\mxdsaction.h"\
-	".\LEGO1\mxdsfile.h"\
-	".\LEGO1\mxdsobject.h"\
-	".\LEGO1\mxeventmanager.h"\
-	".\LEGO1\mxmusicmanager.h"\
-	".\LEGO1\mxnotificationmanager.h"\
-	".\LEGO1\mxobjectfactory.h"\
-	".\LEGO1\mxomni.h"\
-	".\LEGO1\mxomnicreateflags.h"\
-	".\LEGO1\mxomnicreateparam.h"\
-	".\LEGO1\mxomnicreateparambase.h"\
-	".\LEGO1\mxpalette.h"\
-	".\LEGO1\mxrect32.h"\
-	".\LEGO1\mxresult.h"\
-	".\LEGO1\mxsoundmanager.h"\
-	".\LEGO1\mxstreamcontroller.h"\
-	".\LEGO1\mxstreamer.h"\
-	".\LEGO1\mxstring.h"\
-	".\LEGO1\mxticklemanager.h"\
-	".\LEGO1\mxtimer.h"\
-	".\LEGO1\mxtransitionmanager.h"\
-	".\LEGO1\mxvariabletable.h"\
-	".\LEGO1\mxvideomanager.h"\
-	".\LEGO1\mxvideoparam.h"\
-	".\LEGO1\mxvideoparamflags.h"\
-	".\LEGO1\viewmanager.h"\
-	
-
-"$(INTDIR)\isle.obj" : $(SOURCE) $(DEP_CPP_ISLE_) "$(INTDIR)"
-   $(CPP) $(CPP_PROJ) $(SOURCE)
-
-
-# End Source File
-################################################################################
-# Begin Source File
-
-SOURCE=.\ISLE\main.cpp
-DEP_CPP_MAIN_=\
-	".\ISLE\define.h"\
-	".\ISLE\isle.h"\
-	".\LEGO1\lego3dmanager.h"\
-	".\LEGO1\lego3dview.h"\
-	".\LEGO1\legoentity.h"\
-	".\LEGO1\legogamestate.h"\
-	".\LEGO1\legoinc.h"\
-	".\LEGO1\legoinputmanager.h"\
-	".\LEGO1\legonavcontroller.h"\
-	".\LEGO1\legoomni.h"\
-	".\LEGO1\legoroi.h"\
-	".\LEGO1\legovideomanager.h"\
-	".\LEGO1\mxatomid.h"\
-	".\LEGO1\mxbackgroundaudiomanager.h"\
-	".\LEGO1\mxbool.h"\
-	".\LEGO1\mxcore.h"\
-	".\LEGO1\mxcriticalsection.h"\
-	".\LEGO1\mxdsaction.h"\
-	".\LEGO1\mxdsfile.h"\
-	".\LEGO1\mxdsobject.h"\
-	".\LEGO1\mxeventmanager.h"\
-	".\LEGO1\mxmusicmanager.h"\
-	".\LEGO1\mxnotificationmanager.h"\
-	".\LEGO1\mxobjectfactory.h"\
-	".\LEGO1\mxomni.h"\
-	".\LEGO1\mxomnicreateflags.h"\
-	".\LEGO1\mxomnicreateparam.h"\
-	".\LEGO1\mxomnicreateparambase.h"\
-	".\LEGO1\mxpalette.h"\
-	".\LEGO1\mxrect32.h"\
-	".\LEGO1\mxresult.h"\
-	".\LEGO1\mxsoundmanager.h"\
-	".\LEGO1\mxstreamcontroller.h"\
-	".\LEGO1\mxstreamer.h"\
-	".\LEGO1\mxstring.h"\
-	".\LEGO1\mxticklemanager.h"\
-	".\LEGO1\mxtimer.h"\
-	".\LEGO1\mxtransitionmanager.h"\
-	".\LEGO1\mxvariabletable.h"\
-	".\LEGO1\mxvideomanager.h"\
-	".\LEGO1\mxvideoparam.h"\
-	".\LEGO1\mxvideoparamflags.h"\
-	".\LEGO1\viewmanager.h"\
-	
-
-"$(INTDIR)\main.obj" : $(SOURCE) $(DEP_CPP_MAIN_) "$(INTDIR)"
-   $(CPP) $(CPP_PROJ) $(SOURCE)
-
-
-# End Source File
-################################################################################
-# Begin Source File
-
-SOURCE=.\ISLE\res\isle.rc
-DEP_RSC_ISLE_R=\
-	".\ISLE\res\resource.h"\
-	
-
-!IF  "$(CFG)" == "ISLE - Win32 Release"
-
-
-"$(INTDIR)\isle.res" : $(SOURCE) $(DEP_RSC_ISLE_R) "$(INTDIR)"
-   $(RSC) /l 0x409 /fo"$(INTDIR)/isle.res" /i "ISLE\res" /d "NDEBUG" $(SOURCE)
-
-
-!ELSEIF  "$(CFG)" == "ISLE - Win32 Debug"
-
-
-"$(INTDIR)\isle.res" : $(SOURCE) $(DEP_RSC_ISLE_R) "$(INTDIR)"
-   $(RSC) /l 0x409 /fo"$(INTDIR)/isle.res" /i "ISLE\res" /d "_DEBUG" $(SOURCE)
-
-
-!ENDIF 
-
-# End Source File
-################################################################################
-# Begin Source File
-
-SOURCE=.\LEGO1\legoanimationmanager.h
-
-!IF  "$(CFG)" == "ISLE - Win32 Release"
-
-!ELSEIF  "$(CFG)" == "ISLE - Win32 Debug"
-
-!ENDIF 
-
-# End Source File
-################################################################################
-# Begin Source File
-
-SOURCE=.\LEGO1\legobuildingmanager.h
-
-!IF  "$(CFG)" == "ISLE - Win32 Release"
-
-!ELSEIF  "$(CFG)" == "ISLE - Win32 Debug"
-
-!ENDIF 
-
-# End Source File
-################################################################################
-# Begin Source File
-
-SOURCE=.\LEGO1\legogamestate.h
-
-!IF  "$(CFG)" == "ISLE - Win32 Release"
-
-!ELSEIF  "$(CFG)" == "ISLE - Win32 Debug"
-
-!ENDIF 
-
-# End Source File
-################################################################################
-# Begin Source File
-
-SOURCE=.\LEGO1\legoinputmanager.h
-
-!IF  "$(CFG)" == "ISLE - Win32 Release"
-
-!ELSEIF  "$(CFG)" == "ISLE - Win32 Debug"
-
-!ENDIF 
-
-# End Source File
-################################################################################
-# Begin Source File
-
-SOURCE=.\LEGO1\legomodelpresenter.h
-
-!IF  "$(CFG)" == "ISLE - Win32 Release"
-
-!ELSEIF  "$(CFG)" == "ISLE - Win32 Debug"
-
-!ENDIF 
-
-# End Source File
-################################################################################
-# Begin Source File
-
-SOURCE=.\LEGO1\legoomni.h
-
-!IF  "$(CFG)" == "ISLE - Win32 Release"
-
-!ELSEIF  "$(CFG)" == "ISLE - Win32 Debug"
-
-!ENDIF 
-
-# End Source File
-################################################################################
-# Begin Source File
-
-SOURCE=.\LEGO1\legopartpresenter.h
-
-!IF  "$(CFG)" == "ISLE - Win32 Release"
-
-!ELSEIF  "$(CFG)" == "ISLE - Win32 Debug"
-
-!ENDIF 
-
-# End Source File
-################################################################################
-# Begin Source File
-
-SOURCE=.\LEGO1\legoroi.h
-
-!IF  "$(CFG)" == "ISLE - Win32 Release"
-
-!ELSEIF  "$(CFG)" == "ISLE - Win32 Debug"
-
-!ENDIF 
-
-# End Source File
-################################################################################
-# Begin Source File
-
-SOURCE=.\LEGO1\legovideomanager.h
-
-!IF  "$(CFG)" == "ISLE - Win32 Release"
-
-!ELSEIF  "$(CFG)" == "ISLE - Win32 Debug"
-
-!ENDIF 
-
-# End Source File
-################################################################################
-# Begin Source File
-
-SOURCE=.\LEGO1\legoworldpresenter.h
-
-!IF  "$(CFG)" == "ISLE - Win32 Release"
-
-!ELSEIF  "$(CFG)" == "ISLE - Win32 Debug"
-
-!ENDIF 
-
-# End Source File
-################################################################################
-# Begin Source File
-
-SOURCE=.\LEGO1\mxatomid.h
-
-!IF  "$(CFG)" == "ISLE - Win32 Release"
-
-!ELSEIF  "$(CFG)" == "ISLE - Win32 Debug"
-
-!ENDIF 
-
-# End Source File
-################################################################################
-# Begin Source File
-
-SOURCE=.\LEGO1\mxbackgroundaudiomanager.h
-
-!IF  "$(CFG)" == "ISLE - Win32 Release"
-
-!ELSEIF  "$(CFG)" == "ISLE - Win32 Debug"
-
-!ENDIF 
-
-# End Source File
-################################################################################
-# Begin Source File
-
-SOURCE=.\LEGO1\mxbitmap.h
-
-!IF  "$(CFG)" == "ISLE - Win32 Release"
-
-!ELSEIF  "$(CFG)" == "ISLE - Win32 Debug"
-
-!ENDIF 
-
-# End Source File
-################################################################################
-# Begin Source File
-
-SOURCE=.\LEGO1\mxbool.h
-
-!IF  "$(CFG)" == "ISLE - Win32 Release"
-
-!ELSEIF  "$(CFG)" == "ISLE - Win32 Debug"
-
-!ENDIF 
-
-# End Source File
-################################################################################
-# Begin Source File
-
-SOURCE=.\LEGO1\mxcore.h
-
-!IF  "$(CFG)" == "ISLE - Win32 Release"
-
-!ELSEIF  "$(CFG)" == "ISLE - Win32 Debug"
-
-!ENDIF 
-
-# End Source File
-################################################################################
-# Begin Source File
-
-SOURCE=.\LEGO1\mxdirectdraw.h
-
-!IF  "$(CFG)" == "ISLE - Win32 Release"
-
-!ELSEIF  "$(CFG)" == "ISLE - Win32 Debug"
-
-!ENDIF 
-
-# End Source File
-################################################################################
-# Begin Source File
-
-SOURCE=.\LEGO1\mxdsaction.h
-
-!IF  "$(CFG)" == "ISLE - Win32 Release"
-
-!ELSEIF  "$(CFG)" == "ISLE - Win32 Debug"
-
-!ENDIF 
-
-# End Source File
-################################################################################
-# Begin Source File
-
-SOURCE=.\LEGO1\mxdsfile.h
-
-!IF  "$(CFG)" == "ISLE - Win32 Release"
-
-!ELSEIF  "$(CFG)" == "ISLE - Win32 Debug"
-
-!ENDIF 
-
-# End Source File
-################################################################################
-# Begin Source File
-
-SOURCE=.\LEGO1\mxomni.h
-
-!IF  "$(CFG)" == "ISLE - Win32 Release"
-
-!ELSEIF  "$(CFG)" == "ISLE - Win32 Debug"
-
-!ENDIF 
-
-# End Source File
-################################################################################
-# Begin Source File
-
-SOURCE=.\LEGO1\mxomnicreateflags.h
-
-!IF  "$(CFG)" == "ISLE - Win32 Release"
-
-!ELSEIF  "$(CFG)" == "ISLE - Win32 Debug"
-
-!ENDIF 
-
-# End Source File
-################################################################################
-# Begin Source File
-
-SOURCE=.\LEGO1\mxomnicreateparam.h
-
-!IF  "$(CFG)" == "ISLE - Win32 Release"
-
-!ELSEIF  "$(CFG)" == "ISLE - Win32 Debug"
-
-!ENDIF 
-
-# End Source File
-################################################################################
-# Begin Source File
-
-SOURCE=.\LEGO1\mxpalette.h
-
-!IF  "$(CFG)" == "ISLE - Win32 Release"
-
-!ELSEIF  "$(CFG)" == "ISLE - Win32 Debug"
-
-!ENDIF 
-
-# End Source File
-################################################################################
-# Begin Source File
-
-SOURCE=.\LEGO1\mxrect32.h
-
-!IF  "$(CFG)" == "ISLE - Win32 Release"
-
-!ELSEIF  "$(CFG)" == "ISLE - Win32 Debug"
-
-!ENDIF 
-
-# End Source File
-################################################################################
-# Begin Source File
-
-SOURCE=.\LEGO1\mxresult.h
-
-!IF  "$(CFG)" == "ISLE - Win32 Release"
-
-!ELSEIF  "$(CFG)" == "ISLE - Win32 Debug"
-
-!ENDIF 
-
-# End Source File
-################################################################################
-# Begin Source File
-
-SOURCE=.\LEGO1\mxstreamcontroller.h
-
-!IF  "$(CFG)" == "ISLE - Win32 Release"
-
-!ELSEIF  "$(CFG)" == "ISLE - Win32 Debug"
-
-!ENDIF 
-
-# End Source File
-################################################################################
-# Begin Source File
-
-SOURCE=.\LEGO1\mxstreamer.h
-
-!IF  "$(CFG)" == "ISLE - Win32 Release"
-
-!ELSEIF  "$(CFG)" == "ISLE - Win32 Debug"
-
-!ENDIF 
-
-# End Source File
-################################################################################
-# Begin Source File
-
-SOURCE=.\LEGO1\mxstring.h
-
-!IF  "$(CFG)" == "ISLE - Win32 Release"
-
-!ELSEIF  "$(CFG)" == "ISLE - Win32 Debug"
-
-!ENDIF 
-
-# End Source File
-################################################################################
-# Begin Source File
-
-SOURCE=.\LEGO1\mxticklemanager.h
-
-!IF  "$(CFG)" == "ISLE - Win32 Release"
-
-!ELSEIF  "$(CFG)" == "ISLE - Win32 Debug"
-
-!ENDIF 
-
-# End Source File
-################################################################################
-# Begin Source File
-
-SOURCE=.\LEGO1\mxtimer.h
-
-!IF  "$(CFG)" == "ISLE - Win32 Release"
-
-!ELSEIF  "$(CFG)" == "ISLE - Win32 Debug"
-
-!ENDIF 
-
-# End Source File
-################################################################################
-# Begin Source File
-
-SOURCE=.\LEGO1\mxtransitionmanager.h
-
-!IF  "$(CFG)" == "ISLE - Win32 Release"
-
-!ELSEIF  "$(CFG)" == "ISLE - Win32 Debug"
-
-!ENDIF 
-
-# End Source File
-################################################################################
-# Begin Source File
-
-SOURCE=.\LEGO1\mxvariabletable.h
-
-!IF  "$(CFG)" == "ISLE - Win32 Release"
-
-!ELSEIF  "$(CFG)" == "ISLE - Win32 Debug"
-
-!ENDIF 
-
-# End Source File
-################################################################################
-# Begin Source File
-
-SOURCE=.\LEGO1\mxvideoparam.h
-
-!IF  "$(CFG)" == "ISLE - Win32 Release"
-
-!ELSEIF  "$(CFG)" == "ISLE - Win32 Debug"
-
-!ENDIF 
-
-# End Source File
-################################################################################
-# Begin Source File
-
-SOURCE=.\LEGO1\mxvideoparamflags.h
-
-!IF  "$(CFG)" == "ISLE - Win32 Release"
-
-!ELSEIF  "$(CFG)" == "ISLE - Win32 Debug"
-
-!ENDIF 
-
-# End Source File
-################################################################################
-# Begin Project Dependency
-
-# Project_Dep_Name "LEGO1"
-
-!IF  "$(CFG)" == "ISLE - Win32 Release"
-
-"LEGO1 - Win32 Release" : 
-   $(MAKE) /$(MAKEFLAGS) /F ".\isle.mak" CFG="LEGO1 - Win32 Release" 
-
-!ELSEIF  "$(CFG)" == "ISLE - Win32 Debug"
-
-"LEGO1 - Win32 Debug" : 
-   $(MAKE) /$(MAKEFLAGS) /F ".\isle.mak" CFG="LEGO1 - Win32 Debug" 
-
-!ENDIF 
-
-# End Project Dependency
-# End Target
-# End Project
-################################################################################
->>>>>>> 7dbb06ee
+################################################################################